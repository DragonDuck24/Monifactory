--- conflicted
+++ resolved
@@ -319,11 +319,7 @@
             '4x gtceu:uhv_electric_pump',
             '16x kubejs:stabilized_americium',
             '16x kubejs:quantum_flux',
-<<<<<<< HEAD
-            '16x kubejs:shattered_star_data',)
-=======
             '8x kubejs:shattered_star_data', )
->>>>>>> 8b74fc59
         .itemOutputs('32x kubejs:stabilized_oganesson')
         .duration(900)
         .EUt(180000)
@@ -587,15 +583,6 @@
         .duration(600)
         .EUt(180000)
 
-<<<<<<< HEAD
-    event.recipes.gtceu.advanced_microverse_iii('kubejs:t_eleven_second')
-        .itemInputs('kubejs:microminer_t11', '4x gtceu:max_battery', '2x solarflux:sp_custom_infinity', 'gtceu:uiv_4096a_laser_source_hatch', '4x kubejs:universe_creation_data', '64x kubejs:stellar_creation_data', '64x kubejs:stellar_creation_data', '64x kubejs:stellar_creation_data', '64x kubejs:stellar_creation_data', '64x kubejs:stellar_creation_data', '64x kubejs:stellar_creation_data', '64x kubejs:stellar_creation_data') // could be increased
-        .itemOutputs('kubejs:creative_energy_data')
-        .duration(1200)
-        .EUt(8000000)
-
-=======
->>>>>>> 8b74fc59
     event.recipes.gtceu.advanced_microverse_iii('kubejs:t_eleven_third')
         .itemInputs(
             'kubejs:microminer_t11',

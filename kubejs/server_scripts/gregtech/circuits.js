--- conflicted
+++ resolved
@@ -139,12 +139,7 @@
             '2x kubejs:matter_processor_assembly',
             '12x gtceu:advanced_smd_diode',
             '24x gtceu:nor_memory_chip',
-<<<<<<< HEAD
             '8x kubejs:uxpic_chip',
-=======
-            '8x kubejs:multidimensional_cpu_chip',
-            '8x gtceu:uhpic_chip',
->>>>>>> 1f9af356
             '24x gtceu:fine_europium_wire',
             '8x gtceu:polyethyl_cyanoacrylate_foil',
             '4x gtceu:crystal_matrix_plate'

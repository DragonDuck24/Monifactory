ServerEvents.recipes(event => {
    event.shaped(
        'gtceu:discharger',
        [
            'PLP',
            'CFC',
            'PHP'
        ], {
        P: 'gtceu:cryolobus_plate',
        F: 'kubejs:dischargement_core',
        C: 'gtceu:niobium_titanium_single_cable',
        L: 'gtceu:iv_field_generator',
        H: 'gtceu:hsse_frame'

    }).id('kubejs:shaped/discharger')

<<<<<<< HEAD
    event.recipes.gtceu.assembly_line('gtceu:biobalance_charger')
            .itemInputs('gtceu:discharger', '4x #gtceu:circuits/uev', '4x extendedcrafting:auto_flux_crafter', '16x kubejs:dischargement_core', '24x gtceu:polyethyl_cyanoacrylate_plate')
            .inputFluids('gtceu:soldering_alloy 11520', 'gtceu:omnium 5760')
            .itemOutputs('gtceu:biobalance_charger')
=======
    event.recipes.gtceu.assembly_line('gtceu:sculk_biocharger')
            .itemInputs('gtceu:discharger', '4x #gtceu:circuits/uev', '4x extendedcrafting:auto_flux_crafter', '16x kubejs:dischargement_core', '24x gtceu:polyethyl_cyanoacrylate_plate')
            .inputFluids('gtceu:soldering_alloy 11520', 'gtceu:omnium 5760')
            .itemOutputs('gtceu:sculk_biocharger')
>>>>>>> 8b74fc59
            .duration(3000)
            .EUt(1966000)

            .stationResearch(b => b
                .researchStack('gtceu:discharger')
                .CWUt(160, 1024000)
                .EUt(1200000)
            )

    event.recipes.gtceu.assembler('kubejs:cryolobus_casing')
        .itemInputs('6x gtceu:cryolobus_plate', 'gtceu:cryolobus_frame')
        .itemOutputs('2x kubejs:cryolobus_casing')
        .duration(50)
        .circuit(6)
        .EUt(16)


    function Discharge(id, output, input, refund) {
        event.recipes.gtceu.discharger(`kubejs:${id}`)
            .itemInputs(input)
            .itemOutputs(output)
            .duration(10) //wip
        // .EUt(-(refund / 4)) Enable once that gets fixed.
    }

    Discharge('hadal_solar', '2x solarflux:sp_custom_hadal', ['kubejs:hadal_energy_core', '2x solarflux:sp_custom_abyssal', '2x kubejs:abyssal_energy_core'], 1000000)
    Discharge('nt_solar', 'solarflux:sp_custom_neutronium', ['solarflux:sp_custom_hadal', '4x kubejs:hadal_energy_core', '4x gtceu:sculk_superconductor_single_wire', '2x gtceu:omnium_block'], 100000000)
    Discharge('abyssal_solar', '2x solarflux:sp_custom_abyssal', ['kubejs:abyssal_energy_core', '2x solarflux:sp_custom_bathyal', '4x laserio:energy_overclocker_card_tier_9', '2x kubejs:bathyal_energy_core'], 20000000)
    Discharge('bathyal_solar', '2x solarflux:sp_custom_bathyal', ['kubejs:bathyal_energy_core', '2x solarflux:sp_8', '4x laserio:energy_overclocker_card_tier_8', '2x gtceu:cryolobus_block'], 20000000)
    Discharge('cryococcus_block', '5x gtceu:cryococcus_block', ['5x gtceu:cryolobus_block', '4x kubejs:bathyal_energy_core', '2x kubejs:warden_heart'], 40000000)
    Discharge('hadal_warp_engine', 'kubejs:hadal_warp_engine', ['gtceu:cryococcus_frame', 'kubejs:warp_engine', 'gtceu:cryococcus_plate', '2x gtceu:cryolobus_plate', 'kubejs:hadal_energy_core', 'gtceu:zpm_field_generator', 'kubejs:abyssal_energy_core', 'kubejs:hadal_shard'], 40000000)
<<<<<<< HEAD
    Discharge('sculk_bioalloy', 'gtceu:sculk_bioalloy_block', ['9x kubejs:animated_bioalloy_pulp', '18x gtceu:electrotine_dust', '1x kubejs:warden_heart', 'kubejs:abyssal_core'], 10000000)
=======
    Discharge('sculk_bioalloy', 'gtceu:sculk_bioalloy_block', ['9x kubejs:animated_bioalloy_pulp', '18x gtceu:electrotine_dust', '1x kubejs:warden_heart', '2x kubejs:abyssal_energy_core'], 10000000)
>>>>>>> 8b74fc59

    event.recipes.gtceu.charger(`kubejs:sculk_core_charge`)
        .itemInputs(['4x gtceu:cryolobus_ingot', '4x gtceu:tungsten_carbide_ingot', 'minecraft:sculk_catalyst'])
        .itemOutputs('kubejs:sculk_core')
        .EUt(524288)
        .duration(100)
})<|MERGE_RESOLUTION|>--- conflicted
+++ resolved
@@ -14,17 +14,10 @@
 
     }).id('kubejs:shaped/discharger')
 
-<<<<<<< HEAD
-    event.recipes.gtceu.assembly_line('gtceu:biobalance_charger')
-            .itemInputs('gtceu:discharger', '4x #gtceu:circuits/uev', '4x extendedcrafting:auto_flux_crafter', '16x kubejs:dischargement_core', '24x gtceu:polyethyl_cyanoacrylate_plate')
-            .inputFluids('gtceu:soldering_alloy 11520', 'gtceu:omnium 5760')
-            .itemOutputs('gtceu:biobalance_charger')
-=======
     event.recipes.gtceu.assembly_line('gtceu:sculk_biocharger')
             .itemInputs('gtceu:discharger', '4x #gtceu:circuits/uev', '4x extendedcrafting:auto_flux_crafter', '16x kubejs:dischargement_core', '24x gtceu:polyethyl_cyanoacrylate_plate')
             .inputFluids('gtceu:soldering_alloy 11520', 'gtceu:omnium 5760')
             .itemOutputs('gtceu:sculk_biocharger')
->>>>>>> 8b74fc59
             .duration(3000)
             .EUt(1966000)
 
@@ -56,11 +49,7 @@
     Discharge('bathyal_solar', '2x solarflux:sp_custom_bathyal', ['kubejs:bathyal_energy_core', '2x solarflux:sp_8', '4x laserio:energy_overclocker_card_tier_8', '2x gtceu:cryolobus_block'], 20000000)
     Discharge('cryococcus_block', '5x gtceu:cryococcus_block', ['5x gtceu:cryolobus_block', '4x kubejs:bathyal_energy_core', '2x kubejs:warden_heart'], 40000000)
     Discharge('hadal_warp_engine', 'kubejs:hadal_warp_engine', ['gtceu:cryococcus_frame', 'kubejs:warp_engine', 'gtceu:cryococcus_plate', '2x gtceu:cryolobus_plate', 'kubejs:hadal_energy_core', 'gtceu:zpm_field_generator', 'kubejs:abyssal_energy_core', 'kubejs:hadal_shard'], 40000000)
-<<<<<<< HEAD
-    Discharge('sculk_bioalloy', 'gtceu:sculk_bioalloy_block', ['9x kubejs:animated_bioalloy_pulp', '18x gtceu:electrotine_dust', '1x kubejs:warden_heart', 'kubejs:abyssal_core'], 10000000)
-=======
     Discharge('sculk_bioalloy', 'gtceu:sculk_bioalloy_block', ['9x kubejs:animated_bioalloy_pulp', '18x gtceu:electrotine_dust', '1x kubejs:warden_heart', '2x kubejs:abyssal_energy_core'], 10000000)
->>>>>>> 8b74fc59
 
     event.recipes.gtceu.charger(`kubejs:sculk_core_charge`)
         .itemInputs(['4x gtceu:cryolobus_ingot', '4x gtceu:tungsten_carbide_ingot', 'minecraft:sculk_catalyst'])

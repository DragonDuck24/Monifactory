--- conflicted
+++ resolved
@@ -33,24 +33,6 @@
         F: "kubejs:electrum_micro_miner_core",
         C: "gtceu:mv_combustion",
         T: "kubejs:electrical_steel_thruster"
-    })
-
-    // T2.5 Microminer
-    event.recipes.extendedcrafting.shaped_table("kubejs:microminer_t2half", [
-        "  G  ",
-        " CQC ",
-        "PPAPP",
-        "PMBMP",
-        " T T ",
-    ], {
-        G: "kubejs:basic_micro_miner_guidance_system",
-        P: "gtceu:double_dark_steel_plate",
-        A: "gtceu:mv_field_generator",
-        C: "minecraft:crossbow",
-        Q: "thermal:potion_quiver",
-        B: "gtceu:bronze_crate",
-        T: "kubejs:hardened_thruster",
-        M: "thermal:dynamo_magmatic"
     })
 
     // T3 Microminer
@@ -93,28 +75,6 @@
         T: "kubejs:energetic_thruster",
         D: "thermal:dynamo_compression"
     })
-
-    // T4.5  Microminer
-    event.recipes.extendedcrafting.shaped_table("kubejs:microminer_t4half", [
-        "  LGL  ",
-        "F ltl F",
-        "AllcllA",
-        " llfll ",
-        "ltctctl",
-        "ldlfldl",
-        "  TTT  "
-    ], {
-        L: "kubejs:reinforced_mining_laser",
-        G: "kubejs:basic_micro_miner_guidance_system",
-        F: "redstone_arsenal:flux_sword",
-        l: "gtceu:double_lumium_plate",
-        t: "gtceu:double_hsse_plate",
-        A: "gtceu:hv_robot_arm",
-        c: "kubejs:signalum_micro_miner_core",
-        f: "gtceu:hv_field_generator",
-        d: "thermal:dynamo_compression",
-        T: "kubejs:energetic_thruster"
-    }).id("kubejs:microminer/t4half")
 
     // T5 Microminer
     event.recipes.extendedcrafting.shaped_table("kubejs:microminer_t5", [
@@ -205,32 +165,6 @@
         M: "kubejs:warp_controller",
         E: "kubejs:warp_engine"
     })
-
-    // T8.5  Microminer
-    event.recipes.extendedcrafting.shaped_table("kubejs:microminer_t8half", [
-        "   AAA   ",
-        "  ANNNA  ",
-        " GNTTTNG ",
-        " NNTFTNN ",
-        " NTECETN ",
-        "NNTSFSTNN",
-        "NTTQWQTTN",
-        "NTTYWYTTN",
-        " XXX XXX "
-    ], {
-        A: "kubejs:supercharged_laser_array",
-        N: "gtceu:double_naquadah_alloy_plate",
-        G: "kubejs:advanced_micro_miner_guidance_system",
-        T: "gtceu:double_trinium_plate",
-        F: "gtceu:zpm_field_generator",
-        E: "gtceu:zpm_emitter",
-        C: "kubejs:abyssal_energy_core",
-        S: "gtceu:naquadah_alloy_frame",
-        Q: "gtceu:luv_quantum_chest",
-        W: "kubejs:warp_core",
-        Y: "kubejs:warp_controller",
-        X: "kubejs:warp_engine"
-    }).id("kubejs:microminer/t8half")
 
     // T9 Microminer
     event.recipes.extendedcrafting.shaped_table("kubejs:microminer_t9", [
@@ -328,8 +262,6 @@
         S: "kubejs:dimensional_stabilization_netherite_casing",
         Q: "kubejs:field_stabilised_omnic_pulsar_compound"
     })
-<<<<<<< HEAD
-=======
 
     //
     // Half Tier Microminers
@@ -401,5 +333,4 @@
             X: "kubejs:warp_engine"
         }).id("kubejs:microminer/t8half")
     }
->>>>>>> 32c0f040
 })
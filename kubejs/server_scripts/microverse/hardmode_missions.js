--- conflicted
+++ resolved
@@ -132,78 +132,6 @@
             )
     })
 
-<<<<<<< HEAD
-        microverse_mission(event, "8half", 3).forEach(builder => {
-            builder
-                .itemInputs("16x kubejs:quantum_flux")
-                .itemInputs("64x gtceu:dilithium_gem")
-                .itemInputs("kubejs:elite_drilling_kit")
-                .itemInputs("gtceu:duranium_drill_head")
-                .itemInputs("4x gtceu:neutron_reflector",)
-                .itemInputs(
-                    "6x gtceu:ruridit_block",
-                    "4x kubejs:warden_horn"
-                )
-                .itemOutputs(
-                    "64x gtceu:raw_darmstadtite",
-                    "64x gtceu:raw_darmstadtite",
-                    "64x gtceu:raw_darmstadtite",
-                    "64x gtceu:raw_darmstadtite"
-                )
-        })
-
-        microverse_mission(event, "8half", 3).forEach(builder => {
-            builder
-                .itemInputs("16x kubejs:quantum_flux")
-                .itemInputs("64x gtceu:dilithium_gem")
-                .itemInputs("kubejs:elite_drilling_kit")
-                .itemInputs("gtceu:duranium_drill_head")
-                .itemInputs("4x kubejs:gem_sensor")
-                .itemInputs(
-                    "6x gtceu:naquadah_block",
-                    "4x kubejs:warden_horn"
-                )
-                .itemOutputs(
-                    "64x gtceu:raw_dulysite",
-                    "64x gtceu:raw_dulysite",
-                    "64x gtceu:raw_dulysite"
-                )
-        })
-
-        microverse_mission(event, "8half", 3).forEach(builder => {
-            builder
-                .itemInputs("16x kubejs:quantum_flux")
-                .itemInputs("64x gtceu:dilithium_gem")
-                .itemInputs("kubejs:elite_drilling_kit")
-                .itemInputs("gtceu:duranium_drill_head")
-                .itemInputs("4x nuclearcraft:plate_du")
-                .itemInputs(
-                    "6x gtceu:uranium_block",
-                    "4x kubejs:warden_horn"
-                )
-                .itemOutputs(
-                    "64x gtceu:raw_plutonium",
-                    "64x gtceu:raw_plutonium"
-                )
-        })
-
-        microverse_mission(event, "8half", 3).forEach(builder => {
-            builder
-                .itemInputs("16x kubejs:quantum_flux")
-                .itemInputs("64x gtceu:dilithium_gem")
-                .itemInputs("kubejs:elite_drilling_kit")
-                .itemInputs("gtceu:duranium_drill_head")
-                .itemInputs("3x gtceu:tritanium_block")
-                .itemOutputs(
-                    "64x gtceu:raw_electrotine",
-                    "64x gtceu:raw_electrotine",
-                    "64x gtceu:raw_electrotine",
-                    "64x gtceu:raw_electrotine",
-                    "64x gtceu:raw_electrotine"
-                )
-        })
-    }
-=======
     microverse_mission(event, "8half", 3).forEach(builder => {
         builder
             .itemInputs("16x kubejs:quantum_flux")
@@ -285,5 +213,4 @@
                 "32x gtceu:raw_iridosmineyes",
             )
     })
->>>>>>> e73aa166
 })
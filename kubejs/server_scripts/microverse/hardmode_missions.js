/**
 * Recipe definitions for Hard Mode and Expert Mode-exclusive microverse projector missions.
 */
ServerEvents.recipes(event => {
    if (isHardMode) {
        microverse_mission(event, "2half", 1, undefined, undefined, 100).forEach(builder => {
            builder
                .itemInputs(
                    '8x kubejs:quantum_flux',
                    'minecraft:mossy_cobblestone'
                )
                .inputFluids('minecraft:lava 4000')
                .itemOutputs(
                    '64x minecraft:bone',
                    '64x minecraft:bone',
                    '64x minecraft:rotten_flesh',
                    '64x minecraft:rotten_flesh',
                    '32x minecraft:rotten_flesh',
                    '64x minecraft:gunpowder',
                    '32x minecraft:string'
                )
        })

        microverse_mission(event, "2half", 1, undefined, undefined, 100).forEach(builder => {
            builder
                .itemInputs(
                    '8x kubejs:quantum_flux',
                    'minecraft:mud'
                )
                .inputFluids('minecraft:lava 4000')
                .itemOutputs(
                    '64x minecraft:slime_ball',
                    '32x minecraft:slime_ball',
                    '48x kubejs:guardian_scale'
                )
        })

        microverse_mission(event, "2half", 1, undefined, undefined, 100).forEach(builder => {
            builder
                .itemInputs(
                    '8x kubejs:quantum_flux',
                    'minecraft:redstone_block'
                )
                .inputFluids('minecraft:lava 8000')
                .itemOutputs(
                    '50x minecraft:blaze_rod',
                    '50x thermal:blizz_rod',
                    '50x thermal:blitz_rod',
                    '50x thermal:basalz_rod'
                )
        })

        microverse_mission(event, "2half", 1, undefined, undefined, 100).forEach(builder => {
            builder
                .itemInputs(
                    '8x kubejs:quantum_flux',
                    'minecraft:netherrack'
                )
                .inputFluids('minecraft:lava 8000')
                .itemOutputs(
                    '48x minecraft:ghast_tear',
                    '64x kubejs:wither_bone',
                    '32x kubejs:wither_bone', // drops of evil aren't in the pack
                    '64x minecraft:magma_cream'
                )
        })

        microverse_mission(event, "2half", 1, undefined, undefined, 100).forEach(builder => {
            builder
                .itemInputs(
                    '8x kubejs:quantum_flux',
                    'minecraft:end_stone'
                )
                .inputFluids('minecraft:lava 12000')
                .itemOutputs(
                    '24x enderio:enderman_head',
                    '32x gtceu:ender_pearl_block',
                    '64x minecraft:shulker_shell' // shulker pearls aren't in the pack
                )
        })

        microverse_mission(event, "4half", 2, undefined, undefined, 100).forEach(builder => {
            builder
                .itemInputs(
                    '8x kubejs:quantum_flux',
                    '32x kubejs:aerotheum_dust',
                    '16x minecraft:ender_eye'
                )
                .itemOutputs(
                    '64x kubejs:dragon_lair_data',
                    '64x kubejs:dragon_lair_data',
                    '64x kubejs:dragon_lair_data',
                    '64x kubejs:dragon_lair_data',
                    '64x minecraft:dragon_breath',
                    '64x kubejs:ender_dragon_scale',
                )
        })

        microverse_mission(event, "4half", 2, undefined, undefined, 100).forEach(builder => {
            builder
                .itemInputs(
                    '8x kubejs:quantum_flux',
                    '32x kubejs:aerotheum_dust',
                    '4x kubejs:dragon_lair_data'
                )
                .itemOutputs(
                    '64x kubejs:ender_dragon_scale',
                    '64x kubejs:ender_dragon_scale',
                    '64x kubejs:ender_dragon_scale',
                    '64x minecraft:dragon_breath',
                    '64x minecraft:dragon_breath'
                )
        })

        microverse_mission(event, "4half", 2, undefined, undefined, 100).forEach(builder => {
            builder
                .itemInputs(
                    '8x kubejs:quantum_flux',
                    '32x kubejs:aerotheum_dust',
                    '64x kubejs:wither_bone'
                )
                .itemOutputs(
                    '64x kubejs:wither_realm_data',
                    '64x kubejs:wither_realm_data',
                    '48x gtceu:nether_star_block'
                )
        })

        microverse_mission(event, "4half", 2, undefined, undefined, 100).forEach(builder => {
            builder
                .itemInputs(
                    '8x kubejs:quantum_flux',
                    '64x kubejs:aerotheum_dust',
                    '16x minecraft:sculk_catalyst'
                )
                .itemOutputs(
                    '64x kubejs:deep_dark_data',
                    '64x kubejs:deep_dark_data',
                    '32x kubejs:warden_horn'
                )
        })

        // HM/EM need a mission to give them their first sculk catalyst.
        microverse_mission(event, 6, 3, undefined, undefined, 0).forEach(builder => {
            builder
                .itemInputs(
                    '16x kubejs:quantum_flux',
                    '16x kubejs:stabilized_curium',
                    'kubejs:microversal_alchemy_kit',
                    '8x gtceu:manyullyn_ingot',
                    '4x gtceu:void_empowered_block',
                )
                .itemOutputs(
                    'minecraft:sculk_catalyst'
                )
        })

        microverse_mission(event, "8half", 3).forEach(builder => {
            builder
                .itemInputs('16x kubejs:quantum_flux')
<<<<<<< HEAD
                .itemInputs('64x gtceu:dilihium_gem')
=======
                .itemInputs('64x kubejs:dilithium_crystal')
>>>>>>> 8c9620eb
                .itemInputs('kubejs:advanced_drill_kit_ii')
                .itemInputs('gtceu:duranium_drill_head')
                .itemInputs('4x gtceu:neutron_reflector',)
                .itemInputs(
                    '12x gtceu:ruridit_block',
                    '4x kubejs:warden_horn'
                )
                .itemOutputs(
                    '64x gtceu:raw_darmstadtite',
                    '64x gtceu:raw_darmstadtite',
                    '64x gtceu:raw_darmstadtite',
                    '64x gtceu:raw_darmstadtite',
                    '64x gtceu:raw_darmstadtite',
                    '64x gtceu:raw_darmstadtite',
                    '64x gtceu:raw_darmstadtite',
                    '64x gtceu:raw_darmstadtite'
                )
        })

        microverse_mission(event, "8half", 3).forEach(builder => {
            builder
                .itemInputs('16x kubejs:quantum_flux')
<<<<<<< HEAD
                .itemInputs('64x gtceu:dilihium_gem')
=======
                .itemInputs('64x kubejs:dilithium_crystal')
>>>>>>> 8c9620eb
                .itemInputs('kubejs:advanced_drill_kit_ii')
                .itemInputs('gtceu:duranium_drill_head')
                .itemInputs('4x kubejs:gem_sensor')
                .itemInputs(
                    '12x gtceu:naquadah_block',
                    '4x kubejs:warden_horn'
                )
                .itemOutputs(
                    '64x gtceu:raw_dulysite',
                    '64x gtceu:raw_dulysite',
                    '64x gtceu:raw_dulysite',
                    '64x gtceu:raw_dulysite',
                    '64x gtceu:raw_dulysite',
                    '64x gtceu:raw_dulysite'
                )
        })

        microverse_mission(event, "8half", 3).forEach(builder => {
            builder
                .itemInputs('16x kubejs:quantum_flux')
<<<<<<< HEAD
                .itemInputs('64x gtceu:dilihium_gem')
=======
                .itemInputs('64x kubejs:dilithium_crystal')
>>>>>>> 8c9620eb
                .itemInputs('kubejs:advanced_drill_kit_ii')
                .itemInputs('gtceu:duranium_drill_head')
                .itemInputs('4x nuclearcraft:plate_du')
                .itemInputs(
                    '12x gtceu:uranium_block',
                    '4x kubejs:warden_horn'
                )
                .itemOutputs(
                    '64x gtceu:raw_plutonium',
                    '64x gtceu:raw_plutonium',
                    '64x gtceu:raw_plutonium',
                    '64x gtceu:raw_plutonium'
                )
        })
    }
})<|MERGE_RESOLUTION|>--- conflicted
+++ resolved
@@ -147,8 +147,10 @@
                     '16x kubejs:quantum_flux',
                     '16x kubejs:stabilized_curium',
                     'kubejs:microversal_alchemy_kit',
+                    'kubejs:microversal_alchemy_kit',
                     '8x gtceu:manyullyn_ingot',
                     '4x gtceu:void_empowered_block',
+                    '4x gtceu:void_empowered_block',
                 )
                 .itemOutputs(
                     'minecraft:sculk_catalyst'
@@ -158,11 +160,7 @@
         microverse_mission(event, "8half", 3).forEach(builder => {
             builder
                 .itemInputs('16x kubejs:quantum_flux')
-<<<<<<< HEAD
-                .itemInputs('64x gtceu:dilihium_gem')
-=======
-                .itemInputs('64x kubejs:dilithium_crystal')
->>>>>>> 8c9620eb
+                .itemInputs('64x gtceu:dilithium_gem')
                 .itemInputs('kubejs:advanced_drill_kit_ii')
                 .itemInputs('gtceu:duranium_drill_head')
                 .itemInputs('4x gtceu:neutron_reflector',)
@@ -185,11 +183,7 @@
         microverse_mission(event, "8half", 3).forEach(builder => {
             builder
                 .itemInputs('16x kubejs:quantum_flux')
-<<<<<<< HEAD
-                .itemInputs('64x gtceu:dilihium_gem')
-=======
-                .itemInputs('64x kubejs:dilithium_crystal')
->>>>>>> 8c9620eb
+                .itemInputs('64x gtceu:dilithium_gem')
                 .itemInputs('kubejs:advanced_drill_kit_ii')
                 .itemInputs('gtceu:duranium_drill_head')
                 .itemInputs('4x kubejs:gem_sensor')
@@ -210,11 +204,7 @@
         microverse_mission(event, "8half", 3).forEach(builder => {
             builder
                 .itemInputs('16x kubejs:quantum_flux')
-<<<<<<< HEAD
-                .itemInputs('64x gtceu:dilihium_gem')
-=======
-                .itemInputs('64x kubejs:dilithium_crystal')
->>>>>>> 8c9620eb
+                .itemInputs('64x gtceu:dilithium_gem')
                 .itemInputs('kubejs:advanced_drill_kit_ii')
                 .itemInputs('gtceu:duranium_drill_head')
                 .itemInputs('4x nuclearcraft:plate_du')

/**
 * Recipe definitions for advanced microverse projector II missions.
 */
ServerEvents.recipes(event => {
    // T5MM mission
    microverse_mission(event, 5, 3).forEach(builder => {
        builder
            .itemInputs(
                '16x kubejs:quantum_flux',
                '4x gtceu:uhv_electric_pump',
                '16x kubejs:stabilized_americium',
                '8x kubejs:shattered_star_data'
            )
            .itemOutputs('32x kubejs:stabilized_oganesson')
    })

    // T7MM missions
    microverse_mission(event, 7, 3, undefined, undefined, 100).forEach(builder => {
        builder
            .itemInputs(
<<<<<<< HEAD
                '64x gtceu:dilihium_gem',
=======
                '64x kubejs:dilithium_crystal',
>>>>>>> 8c9620eb
                '3x kubejs:gem_sensor',
                '64x kubejs:deep_dark_data',
                '64x kubejs:deep_dark_data',
                '64x kubejs:deep_dark_data'
            )
            .itemOutputs('kubejs:lair_of_the_warden_data')
    })

    microverse_mission(event, 7, 3, 240, undefined, 100).forEach(builder => {
        builder
            .itemInputs(
                '16x kubejs:quantum_flux',
<<<<<<< HEAD
                '64x gtceu:dilihium_gem',
=======
                '64x kubejs:dilithium_crystal',
>>>>>>> 8c9620eb
                'kubejs:blasting_kit',
                '16x kubejs:deep_dark_data'
            )
            .itemOutputs(
                '64x minecraft:sculk_catalyst',
                '64x minecraft:gold_block',
                '64x gtceu:silver_block',
                '64x minecraft:diamond_block',
                '32x gtceu:platinum_block',
                '8x gtceu:ruthenium_block'
            )
    })

    microverse_mission(event, 7, 3, undefined, undefined, 100).forEach(builder => {
        builder
            .itemInputs(
                '16x kubejs:quantum_flux',
                '64x gtceu:dilihium_gem',
                '4x minecraft:sculk_catalyst',
                '24x kubejs:deep_dark_data'
            )
            .itemOutputs(
                '16x kubejs:warden_heart',
                '48x minecraft:sculk_catalyst',
                '64x kubejs:warden_horn',
                '64x kubejs:warden_horn',
                '64x kubejs:warden_horn',
            )
    })

    // T8MM missions
    microverse_mission(event, 8, 3, undefined, undefined, 100).forEach(builder => {
        builder
            .itemInputs(
                '32x kubejs:quantum_flux',
                '64x gtceu:dilihium_gem',
                '8x minecraft:sculk_catalyst',
                'kubejs:lair_of_the_warden_data'
            )
            .itemOutputs(
                '6x kubejs:hadal_shard',
                '64x minecraft:sculk_catalyst',
                '48x minecraft:sculk_catalyst',
                '64x kubejs:warden_horn',
                '64x kubejs:warden_horn',
                '64x kubejs:warden_horn',
                '64x kubejs:warden_horn',
                '64x kubejs:warden_horn'
            )
    })

    microverse_mission(event, 8, 3, undefined, undefined, 100).forEach(builder => {
        builder
            .itemInputs(
                '32x kubejs:quantum_flux',
                '64x gtceu:dilihium_gem',
                '32x kubejs:dragon_lair_data'
            )
            .itemOutputs(
                '64x minecraft:dragon_egg',
                '64x minecraft:dragon_egg',
                '64x minecraft:dragon_egg',
                '64x kubejs:ender_dragon_scale',
                '64x kubejs:ender_dragon_scale',
                '64x kubejs:ender_dragon_scale',
                '64x minecraft:dragon_breath',
                '64x minecraft:dragon_breath'
            )
    })

    microverse_mission(event, 8, 3, undefined, undefined, 100).forEach(builder => {
        builder
            .itemInputs(
                '32x kubejs:quantum_flux',
                '64x gtceu:dilihium_gem',
                '64x kubejs:wither_realm_data'
            )
            .itemOutputs(
                '16x gtceu:quantum_star',
                '32x gtceu:quantum_eye',
                '1x gtceu:gravi_star',
                '8x gtceu_neutronium_ingot'
            )
    })

    // T9MM missions
    microverse_mission(event, 9, 3, undefined, undefined, 100).forEach(builder => {
        builder
            .itemInputs(
                '4x gtceu:cryococcus_block',
                '64x kubejs:stellar_creation_data',
                '64x kubejs:stellar_creation_data',
                '64x kubejs:stellar_creation_data',
                '64x kubejs:stellar_creation_data'
            )
            .itemOutputs('kubejs:universe_creation_data')
    })

    microverse_mission(event, 9, 3, undefined, undefined, 50).forEach(builder => {
        builder
            .itemInputs('8x gtceu:neutron_reflector', '4x gtceu:cryococcus_block', 'kubejs:stellar_creation_data')
            .itemOutputs('64x gtceu:neutronium_ingot')
    })

    microverse_mission(event, 9, 3, undefined, undefined, 100).forEach(builder => {
        builder
            .itemInputs('64x gtceu:gravi_star', '64x gtceu:gravi_star', '16x kubejs:shattered_star_data')
            .itemOutputs('32x kubejs:quasi_stable_neutron_star')
    })

    // T10MM missions
    microverse_mission(event, 10, 3, undefined, undefined, 50).forEach(builder => {
        builder
            .itemInputs('8x gtceu:cryococcus_block', 'kubejs:universe_creation_data')
            .itemOutputs('kubejs:heart_of_a_universe')
    })

    microverse_mission(event, 10, 3, undefined, undefined, 0).forEach(builder => {
        builder
            .itemInputs('16x #forge:storage_blocks/activated_netherite', '64x kubejs:stellar_creation_data')
            .itemOutputs('kubejs:creative_storage_data')
    })
})<|MERGE_RESOLUTION|>--- conflicted
+++ resolved
@@ -18,11 +18,7 @@
     microverse_mission(event, 7, 3, undefined, undefined, 100).forEach(builder => {
         builder
             .itemInputs(
-<<<<<<< HEAD
-                '64x gtceu:dilihium_gem',
-=======
-                '64x kubejs:dilithium_crystal',
->>>>>>> 8c9620eb
+                '64x gtceu:dilithium_gem',
                 '3x kubejs:gem_sensor',
                 '64x kubejs:deep_dark_data',
                 '64x kubejs:deep_dark_data',
@@ -35,11 +31,7 @@
         builder
             .itemInputs(
                 '16x kubejs:quantum_flux',
-<<<<<<< HEAD
-                '64x gtceu:dilihium_gem',
-=======
-                '64x kubejs:dilithium_crystal',
->>>>>>> 8c9620eb
+                '64x gtceu:dilithium_gem',
                 'kubejs:blasting_kit',
                 '16x kubejs:deep_dark_data'
             )
@@ -57,7 +49,7 @@
         builder
             .itemInputs(
                 '16x kubejs:quantum_flux',
-                '64x gtceu:dilihium_gem',
+                '64x gtceu:dilithium_gem',
                 '4x minecraft:sculk_catalyst',
                 '24x kubejs:deep_dark_data'
             )
@@ -75,7 +67,7 @@
         builder
             .itemInputs(
                 '32x kubejs:quantum_flux',
-                '64x gtceu:dilihium_gem',
+                '64x gtceu:dilithium_gem',
                 '8x minecraft:sculk_catalyst',
                 'kubejs:lair_of_the_warden_data'
             )
@@ -95,7 +87,7 @@
         builder
             .itemInputs(
                 '32x kubejs:quantum_flux',
-                '64x gtceu:dilihium_gem',
+                '64x gtceu:dilithium_gem',
                 '32x kubejs:dragon_lair_data'
             )
             .itemOutputs(
@@ -114,7 +106,7 @@
         builder
             .itemInputs(
                 '32x kubejs:quantum_flux',
-                '64x gtceu:dilihium_gem',
+                '64x gtceu:dilithium_gem',
                 '64x kubejs:wither_realm_data'
             )
             .itemOutputs(

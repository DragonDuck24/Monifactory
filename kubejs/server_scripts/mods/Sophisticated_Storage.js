--- conflicted
+++ resolved
@@ -9,13 +9,8 @@
     event.remove({ id: "sophisticatedstorage:xp_pump_upgrade"})
     event.remove({ id: "sophisticatedbackpacks:xp_pump_upgrade"})
 
-<<<<<<< HEAD
-    // Public server owners: uncomment this, there is dupe glitch involving this.
-    // event.remove({ id: 'sophisticatedstorage:packing_tape'})
-=======
     // There is dupe glitch involving this.
     event.remove({ id: 'sophisticatedstorage:packing_tape'})
->>>>>>> 8b74fc59
 
     //Remove Limited barrels
     event.remove({ id: /^sophisticatedstorage:.*limited.+barrel.+$/})

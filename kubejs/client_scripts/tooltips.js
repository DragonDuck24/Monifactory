const FusionReactorMachine = Java.loadClass("com.gregtechceu.gtceu.common.machine.multiblock.electric.FusionReactorMachine")

ItemEvents.tooltip(tooltip => {
    // Microminers
    function microminer_tooltip(tier) {
        tooltip.add(`kubejs:microminer_t${tier}`, Text.translatable(`item.kubejs.microminer_t${tier}.desc`))
    }
    for (let i = 1; i <= 12; i++) {
        microminer_tooltip(i)
    }

    tooltip.add('kubejs:microminer_t4half', Text.translatable('item.kubejs.microminer_t4half.desc'))
    tooltip.add('kubejs:microminer_t8half', Text.translatable('item.kubejs.microminer_t8half.desc'))

    tooltip.addAdvanced(['/kubejs:stabilized_microminer/'], (item, adv, text) => {
        text.add(1, Text.translatable('item.kubejs.stabilized_microminer.tooltip.1'))
        text.add(2, Text.translatable('item.kubejs.stabilized_microminer.tooltip.2'))
        text.add(3, Text.translatable('item.kubejs.stabilized_microminer.tooltip.3'))
    })

    tooltip.addAdvanced(['/kubejs:pristine_matter/'], (item, adv, text) => {
        text.add(1, Text.translatable('item.kubejs.pristine_matter.desc'))
    })

    // Microminer Components
    tooltip.add('kubejs:universal_navigator', Text.translatable('kubejs.universal_navigator.tooltip'))

    // Endgame Items
    tooltip.add('kubejs:ultimate_gem', Text.translatable('kubejs.ultimate_gem.tooltip'))

    //Hardmode+ Stuff
    if (!isNormalMode) {
        tooltip.add('gtceu:assembly_line', Text.translatable('gtceu.assembly_line.tooltip.hardmode'))
        tooltip.add('kubejs:meowni_plush', Text.translatable('kubejs.meowni_plush.tooltip.hardmode.1'))
        tooltip.add('kubejs:meowni_plush', Text.translatable('kubejs.meowni_plush.tooltip.hardmode.2'))
    } else {
        tooltip.add('gtceu:assembly_line', Text.translatable('gtceu.assembly_line.tooltip.normal'))
        tooltip.add('kubejs:meowni_plush', Text.translatable('kubejs.meowni_plush.tooltip.normal.1'))
        tooltip.add('kubejs:meowni_plush', Text.translatable('kubejs.meowni_plush.tooltip.normal.2'))
    }

    // Questbook
    tooltip.addAdvanced(`ftbquests:book`, (item, adv, text) => { text.add(2, Text.gray(Text.translatable('ftbquests.book.tooltip'))) })

    // Redstone Clock 
    tooltip.add('redstoneclock:redstone_clock', Text.translatable('redstoneclock.redstone_clock.tooltip'))

    // DML Data Model
    tooltip.add('hostilenetworks:blank_data_model', Text.translatable('hostilenetworks.blank_data_model.tooltip'))
    tooltip.add('hostilenetworks:data_model', Text.translatable('hostilenetworks.data_model.tooltip'))

    // DML Matters
    tooltip.add('hostilenetworks:overworld_prediction', Text.translatable('hostilenetworks.overworld_prediction.tooltip'))
    tooltip.add('hostilenetworks:nether_prediction', Text.translatable('hostilenetworks.nether_prediction.tooltip'))
    tooltip.add('hostilenetworks:end_prediction', Text.translatable('hostilenetworks.end_prediction.tooltip'))

    // Conduits
    tooltip.add('enderio:conductive_conduit', Text.translatable('enderio.conductive_conduit.tooltip'))
    tooltip.add('enderio:energetic_conduit', Text.translatable('enderio.energetic_conduit.tooltip'))
    tooltip.add('enderio:vibrant_conduit', Text.translatable('enderio.vibrant_conduit.tooltip'))
    tooltip.add('enderio:endsteel_conduit', Text.translatable('enderio.endsteel_conduit.tooltip'))
    tooltip.add('enderio:lumium_conduit', Text.translatable('enderio.lumium_conduit.tooltip'))
    tooltip.add('enderio:signalum_conduit', Text.translatable('enderio.signalum_conduit.tooltip'))
    tooltip.add('enderio:enderium_conduit', Text.translatable('enderio.enderium_conduit.tooltip'))
    tooltip.add('enderio:cryolobus_conduit', Text.translatable('enderio.cryolobus_conduit.tooltip'))
    tooltip.add('enderio:sculk_superconductor_conduit', Text.translatable('enderio.sculk_superconductor_conduit.tooltip'))

    tooltip.add('thermal:device_rock_gen', Text.translatable('thermal.device_rock_gen.tooltip'))
    tooltip.add('thermal:device_water_gen', Text.translatable('thermal.device_water_gen.tooltip'))

    tooltip.add(['thermal:upgrade_augment_1', 'thermal:upgrade_augment_2', 'thermal:upgrade_augment_4', 'thermal:upgrade_augment_3', 'thermal:dynamo_output_augment'], Text.translatable('§athermal.emi.tooltip.'))

    // Circuits
    tooltip.addAdvanced(`kubejs:matter_processor_mainframe`, (item, adv, text) => { text.add(1, rainbowifySingle(Text.translatable('item.kubejs.uev_tier_circuit'), Math.round(Client.lastNanoTime / 1000000000))) })
    tooltip.addAdvanced(`kubejs:matter_processor_computer`, (item, adv, text) => { text.add(1, rainbowifySingle(Text.translatable('item.kubejs.uhv_tier_circuit'), Math.round(Client.lastNanoTime / 1000000000))) })
    tooltip.addAdvanced(`kubejs:matter_processor_assembly`, (item, adv, text) => { text.add(1, rainbowifySingle(Text.translatable('item.kubejs.uv_tier_circuit'), Math.round(Client.lastNanoTime / 1000000000))) })
    tooltip.addAdvanced(`kubejs:matter_processor`, (item, adv, text) => { text.add(1, rainbowifySingle(Text.translatable('item.kubejs.zpm_tier_circuit'), Math.round(Client.lastNanoTime / 1000000000))) })
    tooltip.addAdvanced(`kubejs:dimensional_processor_mainframe`, (item, adv, text) => { text.add(1, rainbowifySingle(Text.translatable('item.kubejs.uiv_tier_circuit'), Math.round(Client.lastNanoTime / 100000000))) })
    tooltip.addAdvanced(`kubejs:dimensional_processor_computer`, (item, adv, text) => { text.add(1, rainbowifySingle(Text.translatable('item.kubejs.uev_tier_circuit'), Math.round(Client.lastNanoTime / 100000000))) })
    tooltip.addAdvanced(`kubejs:dimensional_processor_assembly`, (item, adv, text) => { text.add(1, rainbowifySingle(Text.translatable('item.kubejs.uhv_tier_circuit'), Math.round(Client.lastNanoTime / 100000000))) })
    tooltip.addAdvanced(`kubejs:dimensional_processor`, (item, adv, text) => { text.add(1, rainbowifySingle(Text.translatable('item.kubejs.uv_tier_circuit'), Math.round(Client.lastNanoTime / 100000000))) })
    tooltip.addAdvanced(`kubejs:monic_processor_mainframe`, (item, adv, text) => { text.add(1, Text.blue(Text.translatable('item.kubejs.max_tier_circuit'))) })
    tooltip.addAdvanced(`kubejs:monic_processor_computer`, (item, adv, text) => { text.add(1, Text.blue(Text.translatable('item.kubejs.uiv_tier_circuit'))) })
    tooltip.addAdvanced(`kubejs:monic_processor_assembly`, (item, adv, text) => { text.add(1, Text.blue(Text.translatable('item.kubejs.uev_tier_circuit'))) })
    tooltip.addAdvanced(`kubejs:monic_processor`, (item, adv, text) => { text.add(1, Text.blue(Text.translatable('item.kubejs.uhv_tier_circuit'))) })

    tooltip.addAdvanced([`kubejs:matter_processor_mainframe`, `kubejs:matter_processor_computer`, `kubejs:matter_processor_assembly`, `kubejs:matter_processor`], (item, adv, text) => { text.add(1, Text.gray(Text.translatable('item.kubejs.matter_circuit.tooltip'))) })
    tooltip.addAdvanced([`kubejs:dimensional_processor_mainframe`, `kubejs:dimensional_processor_computer`, `kubejs:dimensional_processor_assembly`, `kubejs:dimensional_processor`], (item, adv, text) => { text.add(1, Text.gray(Text.translatable('item.kubejs.dimensional_circuit.tooltip'))) })
    tooltip.addAdvanced(`kubejs:monic_processor_mainframe`, (item, adv, text) => { text.add(1, Text.gray(Text.translatable('item.kubejs.monic_processor_mainframe.tooltip'))) })
    tooltip.addAdvanced(`kubejs:monic_processor_computer`, (item, adv, text) => { text.add(1, Text.gray(Text.translatable('item.kubejs.monic_processor_computer.tooltip'))) })
    tooltip.addAdvanced(`kubejs:monic_processor_assembly`, (item, adv, text) => { text.add(1, Text.gray(Text.translatable('item.kubejs.monic_processor_assembly.tooltip'))) })
    tooltip.addAdvanced(`kubejs:monic_processor`, (item, adv, text) => { text.add(1, Text.gray(Text.translatable('item.kubejs.monic_processor.tooltip'))) })

    // Multiblocks
    tooltip.add('gtceu:discharger', Text.translatable('gtceu.multiblock.discharger.description'))
    tooltip.add('gtceu:greenhouse', Text.translatable('gtceu.multiblock.greenhouse.description'))
    tooltip.add('gtceu:basic_microverse_projector', Text.translatable('gtceu.multiblock.basic_microverse_projector.description'))
    tooltip.add('gtceu:advanced_microverse_projector', Text.translatable('gtceu.multiblock.advanced_microverse_projector.description'))
    tooltip.add('gtceu:advanced_microverse_projector_ii', Text.translatable('gtceu.multiblock.advanced_microverse_projector_ii.description'))
    tooltip.add('gtceu:subatomic_digital_assembler', Text.translatable('gtceu.multiblock.subatomic_digital_assembler.description'))
    tooltip.add('gtceu:actualization_chamber', Text.translatable('gtceu.multiblock.actualization_chamber.description'))

    //Singleblocks
    tooltip.addAdvanced([`gtceu:lv_atomic_reconstructor`, `gtceu:mv_atomic_reconstructor`, `gtceu:hv_atomic_reconstructor`, `gtceu:ev_atomic_reconstructor`], (item, adv, text) => { text.add(1, Text.gray(Text.translatable('block.gtceu.lvev_atomic_reconstructor.desc'))) })
    tooltip.addAdvanced([`gtceu:iv_atomic_reconstructor`, `gtceu:luv_atomic_reconstructor`, `gtceu:zpm_atomic_reconstructor`], (item, adv, text) => { text.add(1, Text.gray(Text.translatable('block.gtceu.ivzpm_atomic_reconstructor.desc'))) })
    tooltip.addAdvanced([`gtceu:uv_atomic_reconstructor`, `gtceu:uhv_atomic_reconstructor`, `gtceu:uev_atomic_reconstructor`, `gtceu:uiv_atomic_reconstructor`], (item, adv, text) => { text.add(1, Text.gray(Text.translatable('block.gtceu.uvuiv_atomic_reconstructor.desc'))) })

    tooltip.addAdvanced('gtceu:naquadah_reactor_i', (item, adv, text) => {
        text.add(1, Text.gray('An advanced reactor that produces energy from the decay of Enriched Naquadah and Naquadria bolts'))
        text.add(2, [Text.white('Produces exactly 3 amps of '), Text.red('ZPM'), Text.white('.')])
        text.add(3, rainbowifySingle('Does not overclock!', Math.round(Client.lastNanoTime / 1000000000)))
    })

    tooltip.addAdvanced('gtceu:naquadah_reactor_ii', (item, adv, text) => {
        text.add(1, Text.gray('An elite reactor capable of capturing more energy from the decay of Enriched Naquadah and Naquadria bolt'))
        text.add(2, [Text.white('Produces exactly 3 amps of '), Text.translatable('\u00a73UV'), Text.white('.')])
        text.add(3, rainbowifySingle('Does not overclock!', Math.round(Client.lastNanoTime / 1000000000)))
    })


    // Parallel multiblocks
    const parallelMultis = [
        'simulation_supercomputer',
        'loot_superfabricator',
        'rock_cycle_simulator',
        'atmospheric_accumulator',
        'matter_alterator',
        'implosion_collider',
        'extra_large_chemical_reactor',
        'quintessence_infuser',
        'hyperbolic_microverse_projector',
        'dimensional_superassembler',
        'universal_crystallizer',
        'biobalance_charger'
    ]

    parallelMultis.forEach(multi => {
        tooltip.addAdvanced('gtceu:' + multi, (item, adv, text) => {
            text.add(1, Text.translatable('gtceu.multiblock.parallelizable.tooltip'))
            text.add(2, Text.translatable('gtceu.multiblock.' + multi + '.description'))
        })
    })

    tooltip.addAdvanced('gtceu:helical_fusion_reactor', (item, adv, text) => {
        text.add(1, Text.translatable('gtceu.machine.fusion_reactor.capacity', Math.trunc(FusionReactorMachine.calculateEnergyStorageFactor(GTValues.UHV, 16) / 1000000)))
        text.add(2, Text.translatable('gtceu.multiblock.parallelizable.tooltip'))
        text.add(3, Text.translatable('gtceu.multiblock.helical_fusion_reactor.description'))
    })


    // Parallel hatches
    tooltip.add('gtceu:uhv_uhv_parallel_hatch', Text.translatable('gtceu.giga_parallel_hatch.desc'))
    tooltip.add('gtceu:uev_uev_parallel_hatch', Text.translatable('gtceu.omega_parallel_hatch.desc'))

<<<<<<< HEAD
    //Converters
    tooltip.add(/^gtceu:.*a_energy_converter$/, "§7Cannot be extracted from in EU->FE mode!\nUse an FE buffer for this to push into.")
    
    // Gregtech
    tooltip.add(['gtceu:item_tag_filter', 'gtceu:fluid_tag_filter'], Text.red("Negation operator [!] is nonfunctional."))
    tooltip.add('gtceu:basic_tape', '§7Used to wrap up Crates for transport.')
    tooltip.add('gtceu:ender_fluid_link_cover', '§4Not yet implemented.')
    tooltip.add('gtceu:nightvision_goggles', '§7Toggle with the [Armor Mode Switch] key.')
    tooltip.add('kubejs:uxpic_wafer', '§7Raw Ultra Extreme Power Circuit')
    tooltip.add('kubejs:uxpic_chip', '§7Ultra Extreme Power IC')
=======
    tooltip.add(/^gtceu:.*a_energy_converter$/, Text.translatable("gtceu.energy_converter.tooltip"));
    tooltip.add(['gtceu:item_tag_filter', 'gtceu:fluid_tag_filter'], Text.red(Text.translatable("gtceu.negation_operator.tooltip")));
    tooltip.add('gtceu:basic_tape', Text.translatable('gtceu.basic_tape.tooltip'));
    tooltip.add('gtceu:ender_fluid_link_cover', Text.translatable('gtceu.ender_fluid_link_cover.tooltip'));
    tooltip.add('gtceu:nightvision_goggles', Text.translatable('gtceu.nightvision_goggles.tooltip'));
>>>>>>> fde370e6

    // GCYR
    tooltip.add('gcyr:rocket_scanner', Text.translatable('gcyr.rocket_scanner.tooltip'));
    tooltip.add('gcyr:space_chestplate', Text.translatable('gcyr.space_chestplate.tooltip'));

    // Sophisticated Storage
    tooltip.add('functionalstorage:storage_controller', Text.translatable('functionalstorage.storage_controller.tooltip'));
    tooltip.add('functionalstorage:framed_storage_controller', Text.translatable('functionalstorage.framed_storage_controller.tooltip'));

    // AE2
    tooltip.add('ae2:facade', Text.gray(Text.translatable('ae2.facade.tooltip')));
    tooltip.add('ae2:memory_card', Text.gray(Text.translatable('ae2.memory_card.tooltip')));
    tooltip.add('ae2:creative_fluid_cell', Text.red(Text.translatable('ae2.creative_fluid_cell.tooltip.1')));
    tooltip.add('ae2:creative_fluid_cell', Text.red(Text.translatable('ae2.creative_fluid_cell.tooltip.2')));

    // EIO Cap Banks
    tooltip.add(/^enderio:.*_bank$/, Text.translatable("enderio.cap_bank.tooltip"));

    // Misc
    tooltip.add('kubejs:eternal_catalyst', Text.darkGray(Text.translatable('kubejs.eternal_catalyst.tooltip')));
    tooltip.add('kubejs:infinity_catalyst', Text.darkGray(Text.translatable('kubejs.infinity_catalyst.tooltip')));
    tooltip.add('gtceu:infinity_ingot', Text.darkGray(Text.translatable('gtceu.infinity_ingot.tooltip')));
    tooltip.add('gtceu:monium_ingot', Text.darkGray(Text.translatable('gtceu.monium_ingot.tooltip')));
    tooltip.add('extendedcrafting:the_ultimate_catalyst', Text.darkGray(Text.translatable("extendedcrafting.the_ultimate_catalyst.tooltip")));
    tooltip.add('extendedcrafting:the_ultimate_component', Text.darkGray(Text.translatable("extendedcrafting.the_ultimate_component.tooltip")));

    tooltip.add('extendedcrafting:auto_flux_crafter', Text.translatable('extendedcrafting.auto_flux_crafter.tooltip'));
    tooltip.add('extendedcrafting:flux_alternator', Text.translatable('extendedcrafting.flux_alternator.tooltip'));
    tooltip.addAdvanced(['extendedcrafting:basic_auto_table', 'extendedcrafting:advanced_auto_table', 'extendedcrafting:elite_auto_table', 'extendedcrafting:ultimate_auto_table', 'extendedcrafting:epic_auto_table', 'extendedcrafting:auto_flux_crafter'], (item, adv, text) => {
        text.add(1, Text.translatable('extendedcrafting.auto_table.tooltip.1'))
        text.add(2, Text.translatable('extendedcrafting.auto_table.tooltip.2'))
    })

    tooltip.add('kubejs:excitationcoil', Text.translatable('kubejs.excitationcoil.tooltip'));
    tooltip.add('gtceu:terminal', Text.translatable('gtceu.terminal.tooltip'));

    tooltip.add(['gtceu:prospector.lv', 'gtceu:prospector.hv', 'gtceu:prospector.luv'], Text.translatable("gtceu.prospector.tooltip.1"));
    tooltip.add(['gtceu:prospector.lv', 'gtceu:prospector.hv', 'gtceu:prospector.luv'], Text.translatable("gtceu.prospector.tooltip.2"));

    // TelePastries
    const TelePastries = ['nether', 'overworld', 'end', 'custom', 'lost_city']
    TelePastries.forEach(dim => {
        tooltip.addAdvanced(`telepastries:${dim}_cake`, (item, adv, text) => {
            text.add(1, Text.translatable(`telepastries.${dim}_cake.tooltip.1`))
            text.add(2, Text.translatable(`telepastries.${dim}_cake.tooltip.2`))
        })
    })

    // NuclearCraft
    tooltip.add('nuclearcraft:rhodochrosite_dust', '§eMnCO₃');
    tooltip.add('nuclearcraft:tough_alloy_ingot', '§eLiFeB');
    tooltip.add('nuclearcraft:ferroboron_ingot', '§eFeB');
    tooltip.add('nuclearcraft:hard_carbon_ingot', '§eFe₃C');
    tooltip.add('nuclearcraft:uranium_233', '§eU²³³');
    tooltip.add('nuclearcraft:plutonium_238', '§ePu²³⁸');
    tooltip.add('nuclearcraft:plutonium_242', '§ePu²⁴²');
    tooltip.add('nuclearcraft:neptunium_236', '§eNp²³⁶');
    tooltip.add('nuclearcraft:neptunium_237', '§eNp²³⁷');
    tooltip.add('nuclearcraft:americium_241', '§eAm²⁴¹');
    tooltip.add('nuclearcraft:americium_242', '§eAm²⁴²');
    tooltip.add('nuclearcraft:americium_243', '§eAm²⁴³');
    tooltip.add('nuclearcraft:curium_243', '§eCm²⁴³');
    tooltip.add('nuclearcraft:curium_245', '§eCm²⁴⁵');
    tooltip.add('nuclearcraft:curium_246', '§eCm²⁴⁶');
    tooltip.add('nuclearcraft:curium_247', '§eCm²⁴⁷');
    tooltip.add('nuclearcraft:berkelium_247', '§eBk²⁴⁷');
    tooltip.add('nuclearcraft:berkelium_248', '§eBk²⁴⁸');
    tooltip.add('nuclearcraft:californium_249', '§eCf²⁴⁹');
    tooltip.add('nuclearcraft:californium_251', '§eCf²⁵¹');
    tooltip.add('nuclearcraft:californium_252', '§eCf²⁵²');

    tooltip.addAdvanced(['/^kubejs:.+infinity_dust_block$/', 'kubejs:infinity_dust_block'], (item, adv, text) => {
        text.add(1, Text.translatable('item.kubejs.infinity_dust_block.tooltip'))
    })

    // Macerator byproduct warning
    tooltip.add(['gtceu:lp_steam_macerator', 'gtceu:hp_steam_macerator', 'gtceu:steam_grinder', 'gtceu:lv_macerator', 'gtceu:mv_macerator'], Text.translatable("gtceu.macerator_byrproduct_warning.tooltip"))

    // Wooden pipe, tank warning
    tooltip.add([
        'gtceu:wood_small_fluid_pipe',
        'gtceu:treated_wood_small_fluid_pipe',
        'gtceu:wood_normal_fluid_pipe',
        'gtceu:treated_wood_normal_fluid_pipe',
        'gtceu:wood_large_fluid_pipe',
        'gtceu:treated_wood_large_fluid_pipe',
        'gtceu:wooden_multiblock_tank'
    ], Text.translatable("gtceu.wood_pipe_warning.tooltip"))

    // Chipped workbenches
    tooltip.addAdvanced([
        'chipped:botanist_workbench',
        'chipped:glassblower',
        'chipped:carpenters_table',
        'chipped:loom_table',
        'chipped:mason_table',
        'chipped:alchemy_bench',
        'chipped:tinkering_table'],  (item, adv, text) => {
        text.add(1, Text.translatable('chipped.workbenches.tooltip.1'))
        text.add(2, Text.translatable('chipped.workbenches.tooltip.2'))
    })

    // Note about PEX crafter speed
    tooltip.add([
        'packagedexcrafting:advanced_crafter',
        'packagedexcrafting:elite_crafter',
        'packagedexcrafting:ultimate_crafter',
        'packagedexexcrafting:epic_crafter'
        ], Text.translatable("packagedexcrafting.crafterspeed.tooltip"))
    
    // Tempad
    if (Platform.isLoaded('tempad')) {
        tooltip.add('tempad:tempad', Text.translatable("tempad.tempad.tooltip"))
    }
})<|MERGE_RESOLUTION|>--- conflicted
+++ resolved
@@ -152,24 +152,11 @@
     tooltip.add('gtceu:uhv_uhv_parallel_hatch', Text.translatable('gtceu.giga_parallel_hatch.desc'))
     tooltip.add('gtceu:uev_uev_parallel_hatch', Text.translatable('gtceu.omega_parallel_hatch.desc'))
 
-<<<<<<< HEAD
-    //Converters
-    tooltip.add(/^gtceu:.*a_energy_converter$/, "§7Cannot be extracted from in EU->FE mode!\nUse an FE buffer for this to push into.")
-    
-    // Gregtech
-    tooltip.add(['gtceu:item_tag_filter', 'gtceu:fluid_tag_filter'], Text.red("Negation operator [!] is nonfunctional."))
-    tooltip.add('gtceu:basic_tape', '§7Used to wrap up Crates for transport.')
-    tooltip.add('gtceu:ender_fluid_link_cover', '§4Not yet implemented.')
-    tooltip.add('gtceu:nightvision_goggles', '§7Toggle with the [Armor Mode Switch] key.')
-    tooltip.add('kubejs:uxpic_wafer', '§7Raw Ultra Extreme Power Circuit')
-    tooltip.add('kubejs:uxpic_chip', '§7Ultra Extreme Power IC')
-=======
     tooltip.add(/^gtceu:.*a_energy_converter$/, Text.translatable("gtceu.energy_converter.tooltip"));
     tooltip.add(['gtceu:item_tag_filter', 'gtceu:fluid_tag_filter'], Text.red(Text.translatable("gtceu.negation_operator.tooltip")));
     tooltip.add('gtceu:basic_tape', Text.translatable('gtceu.basic_tape.tooltip'));
     tooltip.add('gtceu:ender_fluid_link_cover', Text.translatable('gtceu.ender_fluid_link_cover.tooltip'));
     tooltip.add('gtceu:nightvision_goggles', Text.translatable('gtceu.nightvision_goggles.tooltip'));
->>>>>>> fde370e6
 
     // GCYR
     tooltip.add('gcyr:rocket_scanner', Text.translatable('gcyr.rocket_scanner.tooltip'));

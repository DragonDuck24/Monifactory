--- conflicted
+++ resolved
@@ -9,29 +9,17 @@
 
     event.create("darmstadtite") // Hardmode only
         .dust().ore(2, 1)
-<<<<<<< HEAD
-        .iconSet('dull')
+        .iconSet("dull")
         .color(0x99AA87)
-        .components('2x darmstadtium', '3x sulfur')
-        .addOreByproducts('rare_earth', 'rhodium_sulfate', 'darmstadtium')
+        .components("2x darmstadtium", "3x sulfur")
+        .addOreByproducts("rare_earth", "rhodium_sulfate", "darmstadtium")
 
     event.create("dulysite") // Hardmode only
         .gem().ore(2, 1)
         .iconSet(GTMaterialIconSet.DIAMOND)
         .color(0xF5EFC0)
-        .components('duranium', '3x chlorine')
-        .addOreByproducts('sphalerite', 'duranium', 'europium')
-=======
-        .iconSet("dull")
-        .components("2x darmstadtium", "3x sulfur")
-        .addOreByproducts("rare_earth", "rhodium_sulfate", "darmstadtium")
-
-    event.create("dulysite") // Hardmode only
-        .dust().ore(2, 1)
-        .iconSet("dull")
         .components("duranium", "3x chlorine")
         .addOreByproducts("sphalerite", "duranium", "europium")
->>>>>>> a59025f8
 
     // Snowchestite is in naqline.js
 })
--- conflicted
+++ resolved
@@ -2,11 +2,6 @@
     if (!isHardMode) {
         return;
     }
-<<<<<<< HEAD
-    event.create('taranium', 149, 264, -1, null, 'Tn', false)
-    event.create('quadium', 1, 3, -1, null, 'Qd', true)
-    event.create('hyperdegenerate_matter', 250, 1000, -1, null, 'Ω', false);
-=======
     event.create('taranium')
         .protons(149)
         .neutrons(264)
@@ -20,7 +15,6 @@
         .protons(250)
         .neutrons(1000)
         .symbol('Ω');
->>>>>>> 8b74fc59
 })
 
 GTCEuStartupEvents.registry('gtceu:material_icon_set', event => {
@@ -53,9 +47,5 @@
         .element(GTElements.get("hyperdegenerate_matter"))
         .color(0xffffff).iconSet('hyperdegenerate_matter')
         .liquid(new GTFluidBuilder().state(GTFluidState.PLASMA).customStill())
-<<<<<<< HEAD
-        
-=======
 
->>>>>>> 8b74fc59
 })
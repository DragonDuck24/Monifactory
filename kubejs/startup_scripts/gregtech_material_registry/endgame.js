/**
 * Endgame Material Registry.
 * Used for registering Gregtech Materials
 * that are related post-tank content.
 */
//? Keep in sync with
//? https://github.com/Nomi-CEu/Nomi-Labs/blob/main/src/main/java/com/nomiceu/nomilabs/gregtech/material/registry/register/LabsEndgame.java

/*
Note: Some GTCEuM recipes handlers calculate duration based on mass.
This led to the infamous recipe bug where Infinity Screws in the Lathe had integer limit duration,
because the Infinity material had infinite mass.
*/
GTCEuStartupEvents.registry('gtceu:element', event => {
<<<<<<< HEAD
    event.create('omnium', 130, 234, -1, null, 'Nm', false)
    event.create('infinity', 168, 316, -1, null, '∞', false);
    event.create('monium', 69, 420, -1, null, 'Mu', false);
    event.create('crystal_matrix', 6, 6, -1, null, 'C*', false);
    event.create('eltz', 15, 15, -1, null, 'Ez', false)
=======
    event.create('omnium')
        .protons(130)
        .neutrons(234)
        .symbol('Nm');
    event.create('infinity')
        .protons(168)
        .neutrons(316)
        .symbol('∞');
    event.create('monium')
        .protons(169)
        .neutrons(317)
        .symbol('Mu');
    event.create('crystal_matrix')
        .protons(6)
        .neutrons(6)
        .symbol('C*');
    event.create('eltz')
        .protons(15)
        .neutrons(15)
        .symbol('Ez')
>>>>>>> 8b74fc59
})

// Omnium, Infinity, and Monium have animations and thus custom material icon sets.
GTCEuStartupEvents.registry('gtceu:material_icon_set', event => {
    event.create('omnium').parent(GTMaterialIconSet.SHINY)
    event.create('sculk_alloy').parent(GTMaterialIconSet.DULL)
    event.create('infinity').parent(GTMaterialIconSet.SHINY)
<<<<<<< HEAD
    event.create('uru').parent(GTMaterialIconSet.SHINY)
=======
    event.create('eltz').parent(GTMaterialIconSet.SHINY)
>>>>>>> 8b74fc59
    event.create('monium').parent(GTMaterialIconSet.SHINY)
})

GTCEuStartupEvents.registry('gtceu:material', event => {
    event.create("crystal_matrix")
        .ingot().fluid()
        .element(GTElements.get("crystal_matrix"))
        .color(0x66ffff)
        .blastTemp(6800, 'highest')
        .iconSet('shiny')
        .flags(GTMaterialFlags.GENERATE_PLATE, GTMaterialFlags.GENERATE_FOIL, GTMaterialFlags.GENERATE_ROD, GTMaterialFlags.GENERATE_FRAME, GTMaterialFlags.GENERATE_DENSE);

    event.create("omnium")
        .ingot()
        .element(GTElements.get("omnium"))
        .color(0xffffff).iconSet('omnium')
        .flags(GTMaterialFlags.GENERATE_PLATE, GTMaterialFlags.GENERATE_ROD, GTMaterialFlags.GENERATE_BOLT_SCREW, GTMaterialFlags.GENERATE_FRAME)
        .cableProperties(GTValues.V[GTValues.UEV], 64, 8, false)
        .liquid(new GTFluidBuilder().state(GTFluidState.LIQUID).customStill())

    event.create('omnic_acid')
        .dust()
        .color(0xff00ff)
        .iconSet('shiny')
        .components('5x carbon', '4x hydrogen', '3x oxygen', '4x omnium')
        .flags(GTMaterialFlags.DISABLE_DECOMPOSITION)

    event.create("sculk_superconductor")
        .ingot().fluid()
        .element(GTElements.get("sculk_superconductor"))
        .color(0xffffff)
        .iconSet('shiny')
        .flags(GTMaterialFlags.NO_SMELTING, GTMaterialFlags.NO_SMASHING)
        .cableProperties(GTValues.V[GTValues.UHV], 8, 0, true)
<<<<<<< HEAD
    
=======

>>>>>>> 8b74fc59
    event.create('activated_netherite')
        .ingot()
        .element(GTElements.get("activated_netherite"))
        .color(0x4C484C)
        .iconSet('dull')
        .cableProperties(GTValues.V[GTValues.UEV], 16, 0, true)
<<<<<<< HEAD
        .fluidPipeProperties(120000, 96000, true, true, true, true)
=======
        .fluidPipeProperties(11000, 8500, true, false, true, true)
>>>>>>> 8b74fc59
        .flags(GTMaterialFlags.GENERATE_PLATE, GTMaterialFlags.GENERATE_ROD, GTMaterialFlags.GENERATE_FRAME, GTMaterialFlags.GENERATE_DENSE, GTMaterialFlags.GENERATE_FINE_WIRE, GTMaterialFlags.GENERATE_ROTOR, GTMaterialFlags.GENERATE_SPRING)

    event.create('sculk_bioalloy')
        .ingot()
        .color(0xffffff)
        .iconSet('sculk_alloy')
        .flags(GTMaterialFlags.EXCLUDE_BLOCK_CRAFTING_BY_HAND_RECIPES, GTMaterialFlags.EXCLUDE_BLOCK_CRAFTING_RECIPES, GTMaterialFlags.GENERATE_PLATE, GTMaterialFlags.GENERATE_ROD, GTMaterialFlags.GENERATE_RING, GTMaterialFlags.GENERATE_ROUND, GTMaterialFlags.GENERATE_GEAR, GTMaterialFlags.GENERATE_SMALL_GEAR, GTMaterialFlags.GENERATE_SPRING, GTMaterialFlags.GENERATE_BOLT_SCREW, GTMaterialFlags.NO_SMELTING, GTMaterialFlags.NO_WORKING)

    event.create('infinity')
        .ingot()
        .element(GTElements.get("infinity"))
        .color(0xffffff)
        .iconSet('infinity')
        .flags(GTMaterialFlags.GENERATE_PLATE, GTMaterialFlags.GENERATE_ROD, GTMaterialFlags.GENERATE_FRAME, GTMaterialFlags.GENERATE_DENSE)

    event.create('eltz')
        .ingot()
        .element(GTElements.get('eltz'))
        .color(0xffffff)
<<<<<<< HEAD
        .iconSet('uru')
        .flags(GTMaterialFlags.GENERATE_PLATE, GTMaterialFlags.GENERATE_ROD, GTMaterialFlags.GENERATE_LONG_ROD, GTMaterialFlags.GENERATE_RING, GTMaterialFlags.GENERATE_ROUND, GTMaterialFlags.GENERATE_GEAR, GTMaterialFlags.GENERATE_SMALL_GEAR, GTMaterialFlags.GENERATE_SPRING, GTMaterialFlags.GENERATE_BOLT_SCREW, GTMaterialFlags.PHOSPHORESCENT)
       
=======
        .iconSet('eltz')
        .flags(GTMaterialFlags.GENERATE_PLATE, GTMaterialFlags.GENERATE_ROD, GTMaterialFlags.GENERATE_LONG_ROD, GTMaterialFlags.GENERATE_RING, GTMaterialFlags.GENERATE_ROUND, GTMaterialFlags.GENERATE_GEAR, GTMaterialFlags.GENERATE_SMALL_GEAR, GTMaterialFlags.GENERATE_SPRING, GTMaterialFlags.GENERATE_BOLT_SCREW, GTMaterialFlags.PHOSPHORESCENT)

>>>>>>> 8b74fc59
    event.create('eltic_actinate')
        .gem()
        .color(0xbb9966).secondaryColor(0x881105)
        .iconSet(GTMaterialIconSet.GEM_HORIZONTAL)
        .components('1x eltz', '2x actinium', '6x oxygen')
        .flags(GTMaterialFlags.DISABLE_DECOMPOSITION, GTMaterialFlags.NO_SMASHING)

    event.create('actinium_iron_oxide')
        .dust()
        .color(0xC3D1FF)    //Old actinium color for fun
        .components('1x actinium', '2x iron', '3x oxygen')

    event.create('monium')
        .ingot()
        .element(GTElements.get("monium"))
        .color(0xffffff)
        .iconSet('monium')
        .flags(GTMaterialFlags.GENERATE_PLATE, GTMaterialFlags.GENERATE_ROD, GTMaterialFlags.GENERATE_FRAME, GTMaterialFlags.GENERATE_GEAR, GTMaterialFlags.GENERATE_SPRING)
        .cableProperties(GTValues.V[GTValues.MAX], 134217727, 0, true)
})<|MERGE_RESOLUTION|>--- conflicted
+++ resolved
@@ -12,13 +12,6 @@
 because the Infinity material had infinite mass.
 */
 GTCEuStartupEvents.registry('gtceu:element', event => {
-<<<<<<< HEAD
-    event.create('omnium', 130, 234, -1, null, 'Nm', false)
-    event.create('infinity', 168, 316, -1, null, '∞', false);
-    event.create('monium', 69, 420, -1, null, 'Mu', false);
-    event.create('crystal_matrix', 6, 6, -1, null, 'C*', false);
-    event.create('eltz', 15, 15, -1, null, 'Ez', false)
-=======
     event.create('omnium')
         .protons(130)
         .neutrons(234)
@@ -39,7 +32,6 @@
         .protons(15)
         .neutrons(15)
         .symbol('Ez')
->>>>>>> 8b74fc59
 })
 
 // Omnium, Infinity, and Monium have animations and thus custom material icon sets.
@@ -47,11 +39,7 @@
     event.create('omnium').parent(GTMaterialIconSet.SHINY)
     event.create('sculk_alloy').parent(GTMaterialIconSet.DULL)
     event.create('infinity').parent(GTMaterialIconSet.SHINY)
-<<<<<<< HEAD
-    event.create('uru').parent(GTMaterialIconSet.SHINY)
-=======
     event.create('eltz').parent(GTMaterialIconSet.SHINY)
->>>>>>> 8b74fc59
     event.create('monium').parent(GTMaterialIconSet.SHINY)
 })
 
@@ -86,22 +74,13 @@
         .iconSet('shiny')
         .flags(GTMaterialFlags.NO_SMELTING, GTMaterialFlags.NO_SMASHING)
         .cableProperties(GTValues.V[GTValues.UHV], 8, 0, true)
-<<<<<<< HEAD
-    
-=======
-
->>>>>>> 8b74fc59
     event.create('activated_netherite')
         .ingot()
         .element(GTElements.get("activated_netherite"))
         .color(0x4C484C)
         .iconSet('dull')
         .cableProperties(GTValues.V[GTValues.UEV], 16, 0, true)
-<<<<<<< HEAD
-        .fluidPipeProperties(120000, 96000, true, true, true, true)
-=======
         .fluidPipeProperties(11000, 8500, true, false, true, true)
->>>>>>> 8b74fc59
         .flags(GTMaterialFlags.GENERATE_PLATE, GTMaterialFlags.GENERATE_ROD, GTMaterialFlags.GENERATE_FRAME, GTMaterialFlags.GENERATE_DENSE, GTMaterialFlags.GENERATE_FINE_WIRE, GTMaterialFlags.GENERATE_ROTOR, GTMaterialFlags.GENERATE_SPRING)
 
     event.create('sculk_bioalloy')
@@ -121,15 +100,9 @@
         .ingot()
         .element(GTElements.get('eltz'))
         .color(0xffffff)
-<<<<<<< HEAD
-        .iconSet('uru')
-        .flags(GTMaterialFlags.GENERATE_PLATE, GTMaterialFlags.GENERATE_ROD, GTMaterialFlags.GENERATE_LONG_ROD, GTMaterialFlags.GENERATE_RING, GTMaterialFlags.GENERATE_ROUND, GTMaterialFlags.GENERATE_GEAR, GTMaterialFlags.GENERATE_SMALL_GEAR, GTMaterialFlags.GENERATE_SPRING, GTMaterialFlags.GENERATE_BOLT_SCREW, GTMaterialFlags.PHOSPHORESCENT)
-       
-=======
         .iconSet('eltz')
         .flags(GTMaterialFlags.GENERATE_PLATE, GTMaterialFlags.GENERATE_ROD, GTMaterialFlags.GENERATE_LONG_ROD, GTMaterialFlags.GENERATE_RING, GTMaterialFlags.GENERATE_ROUND, GTMaterialFlags.GENERATE_GEAR, GTMaterialFlags.GENERATE_SMALL_GEAR, GTMaterialFlags.GENERATE_SPRING, GTMaterialFlags.GENERATE_BOLT_SCREW, GTMaterialFlags.PHOSPHORESCENT)
 
->>>>>>> 8b74fc59
     event.create('eltic_actinate')
         .gem()
         .color(0xbb9966).secondaryColor(0x881105)

/**
 ? Misc modern materials we have to add
 ? Place non-nomifactory materials here
 */

// AE2 Materials

GTCEuStartupEvents.registry("gtceu:element", event => {
    event.create("dilithium")
        .protons(119)
        .neutrons(229)
        .symbol("Dl")
})

GTCEuStartupEvents.registry("gtceu:material", event => {
    event.create("charged_certus_quartz")
        .gem()
        .dust()
        .color(0x9fd5e8)
        .iconSet(GTMaterialIconSet.CERTUS)
        .flags(GTMaterialFlags.DISABLE_DECOMPOSITION)
        .components("certus_quartz")

    event.create("fluix")
        .gem()
        .dust()
        .color(0x7f5bb3)
        .iconSet(GTMaterialIconSet.CERTUS)
        .flags(GTMaterialFlags.GENERATE_PLATE)
        .components("charged_certus_quartz", "redstone", "nether_quartz")
})


// Space Materials
GTCEuStartupEvents.registry("gtceu:material", event => {
    event.create("dilithium")
        .dust()
        .gem()
        .ore(2, 1)
        .element(GTElements.get("dilithium"))
        .color(0xfdd2df).secondaryColor(0xfa52b5)
        .iconSet("dilithium")
        .addOreByproducts("lithium", "cobalt", "platinum")

    event.create("calcium_perchlorate")
        .dust()
        .color(0xf9fbda)
        .components("1x calcium", "2x chlorine", "8x oxygen")

    event.create("fluorite")
        .gem()
        .ore()
        .color(0x0c9949)
        .iconSet("diamond")
        .components("1x calcium", "2x fluorine")
        .addOreByproducts("calcite", "barite")
})


// Actually Additions Crystals
GTCEuStartupEvents.registry("gtceu:material", event => {
    event.create("restonia")
        .gem()
        .color(0xA60000)
        .iconSet(GTMaterialIconSet.RUBY)
        .flags(GTMaterialFlags.GENERATE_GEAR)

    event.create("enori")
        .gem()
        .color(0xEDE6FF)
        .iconSet(GTMaterialIconSet.GEM_VERTICAL)
        .flags(GTMaterialFlags.GENERATE_GEAR)

    event.create("void")
        .gem()
        .color(0x0F0F0F)
        .iconSet(GTMaterialIconSet.ROUGH)
        .flags(GTMaterialFlags.GENERATE_GEAR)

    event.create("palis")
        .gem()
        .color(0x1C1C89)
        .iconSet(GTMaterialIconSet.LAPIS)
        .flags(GTMaterialFlags.GENERATE_GEAR)

    event.create("diamatine")
        .gem()
        .color(0x8B8DF3)
        .iconSet(GTMaterialIconSet.FINE)
        .flags(GTMaterialFlags.GENERATE_GEAR)

    event.create("emeradic")
        .gem()
        .color(0x09E103)
        .iconSet(GTMaterialIconSet.GEM_HORIZONTAL)
        .flags(GTMaterialFlags.GENERATE_GEAR)

    event.create("black_quartz")
        .gem()
        .color(0x0F0F0F)
        .iconSet(GTMaterialIconSet.QUARTZ)
})


// Actually Additions empowered crystals
GTCEuStartupEvents.registry("gtceu:material", event => {
    event.create("restonia_empowered")
        .gem().fluid()
        .color(0xA60000)
        .iconSet(GTMaterialIconSet.RUBY)
        .flags(GTMaterialFlags.GENERATE_GEAR)

    event.create("enori_empowered")
        .gem().fluid()
        .color(0xEDE6FF)
        .iconSet(GTMaterialIconSet.GEM_VERTICAL)
        .flags(GTMaterialFlags.GENERATE_GEAR)

    event.create("void_empowered")
        .gem().fluid()
        .color(0x0F0F0F)
        .iconSet(GTMaterialIconSet.ROUGH)
        .flags(GTMaterialFlags.GENERATE_GEAR)

    event.create("palis_empowered")
        .gem().fluid()
        .color(0x1C1C89)
        .iconSet(GTMaterialIconSet.LAPIS)
        .flags(GTMaterialFlags.GENERATE_GEAR)

    event.create("diamatine_empowered")
        .gem().fluid()
        .color(0x8B8DF3)
        .iconSet(GTMaterialIconSet.FINE)
        .flags(GTMaterialFlags.GENERATE_GEAR)

    event.create("emeradic_empowered")
        .gem().fluid()
        .color(0x09E103)
        .iconSet(GTMaterialIconSet.GEM_HORIZONTAL)
        .flags(GTMaterialFlags.GENERATE_GEAR)
})


// Sunnarium
GTCEuStartupEvents.registry("gtceu:material", event => {
    event.create("sunnarium")
        .dust()
        .color(0xDDD692)
        .flags(GTMaterialFlags.PHOSPHORESCENT, GTMaterialFlags.GENERATE_PLATE)

    event.create("enriched_sunnarium")
        .dust()
        .color(0xACFFC2)
        .flags(GTMaterialFlags.PHOSPHORESCENT, GTMaterialFlags.GENERATE_PLATE, GTMaterialFlags.GENERATE_DENSE)
})

// Terbium
GTCEuStartupEvents.registry("gtceu:material", event => {
    event.create("ammonium_oxalate")
        .dust()
        .color(0x2596be)
        .components("2x ammonia", "2x carbon", "4x oxygen")

    event.create("ammonium_nitrate")
        .dust()
        .color(0xF5F5F5)
        .components("1x ammonia", "1x nitric_acid")

    event.create("thorium_hydroxide")
        .dust()
        .color(0x243e1c)
        .components("1x thorium", "4x oxygen", "4x hydrogen")
        .formula("Th(OH)4")

    event.create("terbium_salt")
        .dust()
        .color(0x7f7367)
        .components("1x terbium", "3x chlorine")
        .flags(GTMaterialFlags.NO_SMASHING, GTMaterialFlags.DISABLE_DECOMPOSITION)

    event.create("magnetic_terbium")
        .ingot()
        .components("1x terbium")
        .color(0x8C8F7A)
        .iconSet(GTMaterialIconSet.MAGNETIC)
        .ingotSmeltInto(GTMaterials.get("terbium"))
        .arcSmeltInto(GTMaterials.get("terbium"))
        .macerateInto(GTMaterials.get("terbium"))
        .flags(GTMaterialFlags.GENERATE_LONG_ROD, GTMaterialFlags.IS_MAGNETIC)
})
// Misc
GTCEuStartupEvents.registry("gtceu:material", event => {
    event.create("elemental_reduction_fluid")
        .fluid()
        .color(0xbbddbd)
        .iconSet("elemental_reduction_fluid")

    event.create("dragon_breath")
        .fluid()
        .color(0xFF6AB9)

    event.create("jean_gasoline")
        .fluid()
        .color(0xF16AA5)

    event.create("holmium_oxide")
        .dust()
        .color(0xD29092)
        .components("2x holmium", "3x oxygen")

    event.create("waste_gas_mixture")
        .fluid()
        .color(0x666677)
        .components("10x carbon_monoxide", "5x chloroethane", "7x ammonium_formate", "9x dinitrogen_tetroxide", "2x neon", "1x tritium")
        .flags(GTMaterialFlags.DECOMPOSITION_BY_CENTRIFUGING)

    event.create("trinaquadalloy")
        .fluid()
        .ingot()
        .color(0x281832)
        .iconSet("bright")
        .flags(GTMaterialFlags.GENERATE_PLATE, GTMaterialFlags.GENERATE_DENSE)
        .components("6x trinium", "2x naquadah", "1x carbon")
        .blastTemp(8747, "higher", 131072, 1200)
})

GTCEuStartupEvents.materialModification(event => {
    GTMaterials.RhodiumPlatedPalladium.setComponents("3x palladium", "1x rhodium", "2x lumium")
    GTMaterials.RhodiumPlatedPalladium.setFormula("Pd3Rh(SnFe)4(CuAg4)2", true)

    GTMaterials.Glowstone.setComponents("1x tricalcium_phosphate", "1x gold")
    GTMaterials.Glowstone.setFormula("AuCa3(PO4)2", true)
<<<<<<< HEAD

    GTMaterials.get("energetic_alloy").setFormula("Au2(Si(FeS2)5(CrAl2O3)Hg3)(AuCa3(PO4)2)");
    GTMaterials.get("vibrant_alloy").setFormula("Au2(Si(FeS2)5(CrAl2O3)Hg3)(AuCa3(PO4)2)(BeK4N5)");
    GTMaterials.get("end_steel").setFormula("Fe(SiO2)(Au2(Si(FeS2)5(CrAl2O3)Hg3)(AuCa3(PO4)2)(BeK4N5))");

    GTMaterials.get("microversium").setFormula("Fe2(Si(FeS2)5(CrAl2O3)Hg3)(AuCa3(PO4)2)D")
    GTMaterials.get("thorium_hydroxide").setFormula("Th(OH)4")

    const tagPrefixes = [
        TagPrefix.nugget,
        TagPrefix.block,
        TagPrefix.dustTiny,
        TagPrefix.rawOre,
        TagPrefix.rawOreBlock
    ]

    TagPrefix.ingot.setIgnored(GTMaterials.get("netherite_scrap"), Ingredient.of("minecraft:netherite_scrap"))
    tagPrefixes.forEach((prefix) => {
        prefix["setIgnored(com.gregtechceu.gtceu.api.data.chemical.material.Material)"](GTMaterials.get("netherite_scrap"));
    })
=======
>>>>>>> 0e2722b2
})<|MERGE_RESOLUTION|>--- conflicted
+++ resolved
@@ -231,27 +231,4 @@
 
     GTMaterials.Glowstone.setComponents("1x tricalcium_phosphate", "1x gold")
     GTMaterials.Glowstone.setFormula("AuCa3(PO4)2", true)
-<<<<<<< HEAD
-
-    GTMaterials.get("energetic_alloy").setFormula("Au2(Si(FeS2)5(CrAl2O3)Hg3)(AuCa3(PO4)2)");
-    GTMaterials.get("vibrant_alloy").setFormula("Au2(Si(FeS2)5(CrAl2O3)Hg3)(AuCa3(PO4)2)(BeK4N5)");
-    GTMaterials.get("end_steel").setFormula("Fe(SiO2)(Au2(Si(FeS2)5(CrAl2O3)Hg3)(AuCa3(PO4)2)(BeK4N5))");
-
-    GTMaterials.get("microversium").setFormula("Fe2(Si(FeS2)5(CrAl2O3)Hg3)(AuCa3(PO4)2)D")
-    GTMaterials.get("thorium_hydroxide").setFormula("Th(OH)4")
-
-    const tagPrefixes = [
-        TagPrefix.nugget,
-        TagPrefix.block,
-        TagPrefix.dustTiny,
-        TagPrefix.rawOre,
-        TagPrefix.rawOreBlock
-    ]
-
-    TagPrefix.ingot.setIgnored(GTMaterials.get("netherite_scrap"), Ingredient.of("minecraft:netherite_scrap"))
-    tagPrefixes.forEach((prefix) => {
-        prefix["setIgnored(com.gregtechceu.gtceu.api.data.chemical.material.Material)"](GTMaterials.get("netherite_scrap"));
-    })
-=======
->>>>>>> 0e2722b2
 })
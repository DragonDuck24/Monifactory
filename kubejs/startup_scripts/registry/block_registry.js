/**
 * Block Registry - defines ID, name,
 * block properties, and block tags of custom blocks.
 */
StartupEvents.registry("block", event => {

    // Compressed Blocks
    event.create('compressed_sand')
        .displayName("Compressed Sand")
        .soundType('sand')
        .resistance(1).hardness(1)
        .tagBlock("mineable/shovel").requiresTool(true)
        .property(BlockProperties.FALLING);

    event.create('double_compressed_sand')
        .displayName("Double Compressed Sand")
        .soundType('sand')
        .resistance(2).hardness(2)
        .tagBlock("mineable/shovel").requiresTool(true)
        .property(BlockProperties.FALLING);

    event.create('compressed_red_sand')
        .displayName("Compressed Red Sand")
        .soundType('sand')
        .resistance(1).hardness(1)
        .tagBlock("mineable/shovel").requiresTool(true)
        .property(BlockProperties.FALLING);

    event.create('double_compressed_red_sand')
        .displayName("Double Compressed Red Sand")
        .soundType('sand')
        .resistance(2).hardness(2)
        .tagBlock("mineable/shovel").requiresTool(true)
        .property(BlockProperties.FALLING);

    event.create('infinity_dust_block', 'falling')
        .displayName('Infinity Dust Block')
        .soundType('sand')
        .resistance(0.6).hardness(0.5)
        .tagBlock("mineable/shovel").requiresTool(true);

    event.create('compressed_infinity_dust_block', 'falling')
        .displayName('Compressed Infinity Dust Block')
        .soundType('sand')
        .resistance(1).hardness(1)
        .tagBlock("mineable/shovel").requiresTool(true);

    event.create('double_compressed_infinity_dust_block', 'falling')
        .displayName('Double Compressed Infinity Dust Block')
        .soundType('sand')
        .resistance(2).hardness(2)
        .tagBlock("mineable/shovel").requiresTool(true);


    // Micro Miner Cores/Frames
    event.create('electrum_micro_miner_core')
        .displayName("Electrum Micro Miner Engine Core")
        .soundType('metal')
        .resistance(3)
        .hardness(3)
        .tagBlock("mineable/pickaxe")
        .tagBlock("forge:mineable/wrench")
        .requiresTool(true)
        .defaultCutout();

    event.create('signalum_micro_miner_core')
        .displayName("Signalum Micro Miner Engine Core")
        .soundType('metal')
        .resistance(4)
        .hardness(4)
        .tagBlock("mineable/pickaxe")
        .tagBlock("forge:mineable/wrench")
        .requiresTool(true)
        .defaultCutout();

    event.create('enderium_micro_miner_core')
        .displayName("Enderium Micro Miner Engine Core")
        .soundType('metal')
        .resistance(5)
        .hardness(5)
        .tagBlock("mineable/pickaxe")
        .tagBlock("forge:mineable/wrench")
        .requiresTool(true)
        .defaultCutout();

    event.create('electrum_micro_miner_frame')
        .displayName("Electrum Micro Miner Engine Frame")
        .soundType('metal')
        .resistance(3)
        .hardness(3)
        .tagBlock("mineable/pickaxe")
        .tagBlock("forge:mineable/wrench")
        .requiresTool(true)
        .defaultCutout();

    event.create('signalum_micro_miner_frame')
        .displayName("Signalum Micro Miner Engine Frame")
        .soundType('metal')
        .resistance(4)
        .hardness(4)
        .tagBlock("mineable/pickaxe")
        .tagBlock("forge:mineable/wrench")
        .requiresTool(true)
        .defaultCutout();

    event.create('enderium_micro_miner_frame')
        .displayName("Enderium Micro Miner Engine Frame")
        .soundType('metal')
        .resistance(5)
        .hardness(5)
        .tagBlock("mineable/pickaxe")
        .tagBlock("forge:mineable/wrench")
        .requiresTool(true)
        .defaultCutout();

    event.create('warp_core')
        .displayName("Warp Core")
        .soundType('metal')
        .resistance(6).hardness(5)
        .tagBlock("mineable/pickaxe")
        .tagBlock("forge:mineable/wrench")
        .requiresTool(true);

    event.create('warp_controller')
        .displayName("Warp Controller")
        .soundType('metal')
        .resistance(6).hardness(5)
        .tagBlock("mineable/pickaxe")
        .tagBlock("forge:mineable/wrench")
        .requiresTool(true);

    event.create('universal_warp_core')
        .displayName("Universal Warp Core")
        .soundType('metal')
        .resistance(6).hardness(5)
        .tagBlock("mineable/pickaxe")
        .tagBlock("forge:mineable/wrench")
        .requiresTool(true);

    event.create('universal_warp_controller')
        .displayName("Universal Warp Controller")
        .soundType('metal')
        .resistance(6).hardness(5)
        .tagBlock("mineable/pickaxe")
        .tagBlock("forge:mineable/wrench")
        .requiresTool(true);


    // Dense Ores
    const ores = [
        'redstone_ore',
        'diamond_ore',
        'emerald_ore',
        'gold_ore',
        'lapis_ore',
        'iron_ore',
        'coal_ore',
        'copper_ore',
        'nether_quartz_ore',
        'oilsands_ore'
    ]

    ores.forEach(ore => {
        event.create('dense_' + ore)
            .soundType('stone')
            .resistance(6)
            .hardness(5)
            .tagBlock('mineable/pickaxe')
            .tagBlock('forge:ores/dense')
            .tagBlock('forge:ores/dense_' + ore)
            .requiresTool(true);
    });

    event.create('dense_magma_block')
        .soundType('stone')
        .resistance(6)
        .hardness(5)
        .tagBlock('mineable/pickaxe')
        .tagBlock('forge:ores/dense')
        .tagBlock('forge:ores/dense_magma')
        .requiresTool(true)
        .lightLevel(1.0);


    // Machine Casings
    const casings = [
        'microverse',
        'dark_soularium',
        'omnic_matrix_machine',
        'dimensional_stabilization_netherite',
<<<<<<< HEAD
        'biosourced_sculk'
=======
        'cryolobus',
        'bioalloy',
        'bioalloy_fusion',
>>>>>>> 8b74fc59
    ]

    casings.forEach(casing => {
        event.create(`${casing}_casing`)
            .soundType('metal')
            .resistance(6).hardness(5)
            .tagBlock("mineable/pickaxe")
            .tagBlock("forge:mineable/wrench")
            .requiresTool(true);
    });


    // Misc
    event.create('starry_diamond_block')
        .displayName("Starry Diamond Block")
        .soundType('metal')
        .resistance(6).hardness(5)
        .tagBlock("mineable/pickaxe").requiresTool(true)
        .textureAll('kubejs:block/microverse/starry_diamond_block');

    event.create('dust', 'falling')
        .soundType('sand')
        .resistance(0.4).hardness(0.4)
        .tag("mineable/shovel").displayName("Dust Block")
        .property(BlockProperties.FALLING);

    event.create('dark_steel_machine_hull')
        .displayName("Dark Steel Machine Hull")
        .soundType('metal')
        .resistance(6).hardness(5)
        .tagBlock("mineable/pickaxe")
        .tagBlock("forge:mineable/wrench")
        .requiresTool(true);

    event.create('excitationcoil', 'cardinal')
        .displayName("Excitation Coil")
        .soundType('metal')
        .renderType('cutout')
        .box(3, 0, 3, 13, 1, 13)
        .box(4, 1, 4, 12, 9, 12)
        .tag("mineable/pickaxe")
        .tagBlock("forge:mineable/wrench")
        .requiresTool(true);

    event.create('omnic_matrix_coil_block', 'gtceu:coil')
        .temperature(15000)
        .level(24)
        .energyDiscount(16)
        .tier(9)
        .coilMaterial(() => GTMaterials.get('omnium'))
        .hardness(5)
        .requiresTool(true)
        .tagBlock("mineable/pickaxe")
        .tagBlock("forge:mineable/wrench")
        .soundType('metal')

        event.create('meowni_plush', 'cardinal')
        .displayName("Meowni Plush")
        .soundType('wool')
        .renderType('cutout')
        .tag("mineable/pickaxe")
        .tagBlock("forge:mineable/wrench")
        .defaultCutout();
});<|MERGE_RESOLUTION|>--- conflicted
+++ resolved
@@ -188,13 +188,9 @@
         'dark_soularium',
         'omnic_matrix_machine',
         'dimensional_stabilization_netherite',
-<<<<<<< HEAD
-        'biosourced_sculk'
-=======
         'cryolobus',
         'bioalloy',
         'bioalloy_fusion',
->>>>>>> 8b74fc59
     ]
 
     casings.forEach(casing => {

<<<<<<< HEAD
#Tue Nov 12 16:32:38 CET 2024
=======
#Fri Dec 13 01:12:09 EST 2024
>>>>>>> 8b74fc59
isStepHeightEnabled=true
jumpModifierTier4=1
jumpModifierTier5=2
speedModifierTier1=1
speedModifierTier2=2
speedModifierTier3=3
speedModifierTier4=4
speedModifierTier5=5<|MERGE_RESOLUTION|>--- conflicted
+++ resolved
@@ -1,8 +1,4 @@
-<<<<<<< HEAD
-#Tue Nov 12 16:32:38 CET 2024
-=======
 #Fri Dec 13 01:12:09 EST 2024
->>>>>>> 8b74fc59
 isStepHeightEnabled=true
 jumpModifierTier4=1
 jumpModifierTier5=2

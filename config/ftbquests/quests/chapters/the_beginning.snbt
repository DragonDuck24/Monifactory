{
	default_hide_dependency_lines: false
	default_quest_shape: ""
	disable_toast: true
	filename: "the_beginning"
	group: ""
	icon: "gtceu:electric_blast_furnace"
	id: "2763DAD954E0EED8"
	order_index: 2
	quest_links: [
		{
			id: "5B0F1DA574E0A141"
			linked_quest: "6ABF927014F8B79D"
			x: 10.5d
			y: 0.5d
		}
		{
			id: "7584F9D503A3180E"
			linked_quest: "4542BF5E00FCBEA1"
			x: 8.5d
			y: -5.5d
		}
		{
			id: "7AEC3CB9FDF51CB6"
			linked_quest: "28854E7AC91786E9"
			x: 8.5d
			y: -7.0d
		}
		{
			id: "12C41B95C25D306A"
			linked_quest: "126ED4A0AEA05DCD"
			x: 8.5d
			y: 0.5d
		}
		{
			id: "252271853F4352D1"
			linked_quest: "1F976B197DEFF654"
			x: 4.5d
			y: 3.5d
		}
		{
			id: "21BA9CD00A0158CC"
			linked_quest: "503CA19637471E6E"
			x: 4.5d
			y: 6.25d
		}
	]
	quests: [
		{
			dependencies: ["2D31856F6EF1ED69"]
			description: [
				"The &3Wiremill&r is a major efficiency boost, giving you double yield of &6wires&r for your ingots. But first, you'll need to make some &6Motors&r."
				""
				"&bGregTech&r machines are built from a number of components, many of which are shared between the machines. Motors&r are used in a great number of recipes, even including other components."
				""
				"The Wiremill requires a &6Programmed Circuit&r to run. Each machine comes with a free one - click on the circuit slot in the &9bottom right &rof the GUI. For making single wires, leave the circuit at &econfiguration 1&r. Refer to &eEMI&r for which circuit config a recipe calls for, and refer to the adjacent quest for more information."
				"{@pagebreak}"
				"After you make the Wiremill, &econsider making a few stacks&r of LV motors. This might sound extreme, but &ebatch crafting&r in this manner is an important habit to pick up. This way you won't have to craft more for a while, and you &owill &ruse all those motors eventually, so you're not wasting materials."
				""
				"As you get access to more machinery you will no longer need to craft things manually. Instead, you will engineer factories to automate the production for you. It is useful to keep a stockpile of frequently used things like circuits and components crafted so you don't have to wait for them when you need them."
				""
				"&2If the machine sounds start to get on your nerves, you can mute GT machines with a GT Hammer, &9or mute the sound entirely in the ESM menu, accessable from your inventory."
			]
			icon: "gtceu:lv_wiremill"
			id: "62BBD1F6767A4D90"
			rewards: [{
				count: 2
				id: "33683A0D0F389BD0"
				item: "kubejs:moni_nickel"
				type: "item"
			}]
			shape: "hexagon"
			size: 2.0d
			subtitle: "The factory begins"
			tasks: [
				{
					id: "298288137C88DDFF"
					item: "gtceu:lv_wiremill"
					type: "item"
				}
				{
					count: 4L
					id: "7B350C87343A8A00"
					item: "gtceu:lv_electric_motor"
					type: "item"
				}
			]
			title: "&2LV Wiremill"
			x: 0.0d
			y: 2.0d
		}
		{
			dependencies: ["62BBD1F6767A4D90"]
			description: [
				"Although you could &emagnetize&r &6Iron Ingots&r by hand using &6Redstone&r, doing that consumes considerable amounts of dust and that's not an option for more advanced materials. This machine will let you magnetize &6Steel Rods&r, as well as even more advanced materials later."
				""
				"&2Polarizer recipes in GTCEu go up to UV."
			]
			id: "19233A97579E0BDD"
			rewards: [{
				id: "12A2FD239F76B646"
				item: "kubejs:moni_nickel"
				type: "item"
			}]
			shape: "hexagon"
			subtitle: "Automatic magnetizers"
			tasks: [{
				id: "2AAE22F760F73AD8"
				item: {
					Count: 1
					id: "itemfilters:tag"
					tag: {
						value: "moni:polarizer"
					}
				}
				title: "LV or MV Polarizer"
				type: "item"
			}]
			title: "&2Polarizer"
			x: -2.0d
			y: 2.0d
		}
		{
			dependencies: ["62BBD1F6767A4D90"]
			description: ["Also useful as a machine cover for continuously moving items, read the &aMachine Covers&r quest for more info on the various covers."]
			id: "1FF652D16CE97C79"
			rewards: [{
				id: "718769C41EB34A2D"
				item: "kubejs:moni_nickel"
				type: "item"
			}]
			shape: "hexagon"
			subtitle: "Not as common a component, but used in a number of critical machines."
			tasks: [{
				id: "766F95CEB364086E"
				item: "gtceu:lv_conveyor_module"
				type: "item"
			}]
			title: "LV Conveyor"
			x: 0.0d
			y: 5.0d
		}
		{
			dependencies: [
				"2D31856F6EF1ED69"
				"62BBD1F6767A4D90"
			]
			description: [
				"A &6Programmed Circuit&r is an item used to configure machines. In essence, they tell a machine what to make if there's multiple things it could make from a certain input."
				""
				"For example, the &3Wiremill&r produces different thicknesses of &6wires&r depending on the config - &ecircuit 1&r produces &61x wires&r, &ecircuit 4&r produces &64x wires&r, etc. The &eEMI&r recipe will tell you which circuit configuration is required."
				"{@pagebreak}"
				"Each machine and item input bus comes with a &2free \"ghost circuit\"&r. Click the circuit slot on the &9bottom right&r of the GUI to access this ghost circuit. Left- and right-click or scroll to adjust the configuration. "
				""
				"That said, the Programmed Circuit item (crafted from a single &6LV Circuit&r) still has its uses:"
				""
				"- Whilst holding a programmed circuit, shift-right click the machine to set a &bGhost Circuit&r of the same configuration in the machine's circuit slot."
				""
				"- When you're sure that the items you put into a machine won't have any conflicts, you can put &emultiple circuit configs&r into a machine, and it will be able to handle recipes which call for any of those configs. This is useful for machines such as the &3Alloy Blast Smelter&r, but you won't encounter that for a while."
			]
			icon: {
				Count: 1
				id: "gtceu:programmed_circuit"
				tag: {
					Configuration: 0
				}
			}
			id: "0381DCD3FD3C9ED2"
			rewards: [{
				id: "3B97398BAE233115"
				item: {
					Count: 1
					id: "gtceu:programmed_circuit"
					tag: {
						Configuration: 0
					}
				}
				type: "item"
			}]
			size: 1.25d
			tasks: [{
				id: "381F87172DB87754"
				type: "checkmark"
			}]
			title: "&9Programmed Circuits"
			x: -1.9047619047619193d
			y: 3.720238095238088d
		}
		{
			dependencies: ["055193574D203872"]
			description: [
				"&2Assembling Machines come early in CEu! Circuit recipes are handled through a separate machine, the Circuit Assembler. &r"
				""
				"Assembling Machines open up a plethora of &eequal or more efficient recipes that don't require hand tools&r. &2For example, you can make up to 4 Vacuum Tubes in a single craft! &rCheck &eEMI&r for all the components you've been making to see if the Assembler can improve their recipes."
				""
				"Many of the Assembler's recipes require &9fluids&r. Hence, the &3Extractor&r will be required to take full advantage of this machine. "
				""
				"Hand tool recipes also don't play nice with &bApplied Energistics&r. Take advantage of Assembling Machines: &cphase out all use of hand tools for crafting items in your automation going forward.&r Once you have all the important machines, you will never need hand tools for crafting."
			]
			id: "6197C51E04761371"
			rewards: [{
				id: "2C089F5BA39C3864"
				item: "kubejs:moni_nickel"
				type: "item"
			}]
			shape: "hexagon"
			size: 2.0d
			subtitle: "Assembling Machine 1"
			tasks: [{
				id: "4FEE8532736A49E2"
				item: "gtceu:lv_assembler"
				type: "item"
			}]
			title: "&2LV Assembling Machine"
			x: -4.5d
			y: 5.0d
		}
		{
			dependencies: ["7A12743F5ECCED90"]
			description: [
				"&6Robot Arms&r are components of several powerful machines, and are also useful as a machine cover for precise item movement."
				""
				"One of the most expensive components, as it requires motors, pistons, and a circuit."
			]
			id: "055193574D203872"
			rewards: [{
				id: "434A32B85AEC20E3"
				item: "kubejs:moni_nickel"
				type: "item"
			}]
			shape: "hexagon"
			tasks: [{
				id: "5B30A9407F5E838F"
				item: "gtceu:lv_robot_arm"
				type: "item"
			}]
			title: "LV Robot Arm"
			x: -4.5d
			y: 2.0d
		}
		{
			dependencies: ["62BBD1F6767A4D90"]
			description: ["One of the more intricate components, as it is made using a motor."]
			id: "7A12743F5ECCED90"
			rewards: [{
				id: "60DD7C7B1FC64B80"
				item: "kubejs:moni_nickel"
				type: "item"
			}]
			shape: "hexagon"
			size: 1.25d
			subtitle: "A piston is a specialized motor, which is needed to make certain machines."
			tasks: [{
				id: "7341F3ADD0737579"
				item: "gtceu:lv_electric_piston"
				type: "item"
			}]
			title: "LV Pistons"
			x: -4.5d
			y: -0.5d
		}
		{
			dependencies: ["7A12743F5ECCED90"]
			description: [
				"The &3Lathe&r is an important machine that makes &6rods&r less expensive to craft. One ingot will yield two rods, doubling your output compared to manually crafting it"
				""
				"In addition to this, it is can also be used to craft &6screws&r and &6buzzsaw blades&r."
				""
				"You will need it later on to craft &6lenses&r"
			]
			id: "2A84013C14085C7B"
			rewards: [{
				id: "1344CFC701E35C5F"
				item: "kubejs:moni_nickel"
				type: "item"
			}]
			shape: "hexagon"
			tasks: [{
				id: "5D06DCFA7A00AE81"
				item: "gtceu:lv_lathe"
				type: "item"
			}]
			title: "LV Lathe"
			x: -2.0d
			y: -0.5d
		}
		{
			dependencies: ["7A12743F5ECCED90"]
			description: [
				"The &3Bender&r improves the yield of a great deal of items. Most notably, you can use it to get one &6Plate&r from a single ingot, instead of having to spend two ingots for a single plate."
				""
				"As with the &3Wiremill&r, this requires a &6Programmed Circuit&r to tell it what to make. For plates, this is &econfiguration 1&r. Refer to &eEMI&r for which configuration to use for your recipe."
				" "
				"Other materials it can produce include:"
				"- 4 &6Foils&r from a Plate"
				"- &6Double Plates&r from two Plates"
				"- &6Dense Plates&r from nine Plates"
				"- &6Small Springs&r from one Rod"
				"- &6Springs&r from one Long Rod. "
				"&r"
				"If you played the CE version of &9Nomifactory&r, note that the functions of the &3Compressor&r (for making Plates) and &3Cluster Mill&r are merged into this machine."
			]
			id: "3EDD0A986384F2A7"
			rewards: [{
				id: "0AE3BBBCE40C2F66"
				item: "kubejs:moni_nickel"
				type: "item"
			}]
			shape: "hexagon"
			tasks: [{
				id: "5D9E01E9FFB9F05B"
				item: "gtceu:lv_bender"
				type: "item"
			}]
			title: "&2LV Bender"
			x: -7.0d
			y: -0.5d
		}
		{
			dependencies: ["7A12743F5ECCED90"]
			description: [
				"Great for automatically converting between Nuggets, Ingots, and Blocks of metals, or simply storing massive amounts of things. Also works with &9monicoins&r."
				""
				"The appearance can be customized by crafting the drawer into &aFramed Compacting Drawer&r and then using a &9Framing Template&r or your crafting grid."
			]
			id: "7460F22545A4EFB2"
			rewards: [{
				id: "46EA0B4F09642C8E"
				item: "kubejs:moni_nickel"
				type: "item"
			}]
			tasks: [{
				id: "05CB7EE672B034D4"
				item: "functionalstorage:compacting_drawer"
				type: "item"
			}]
			title: "&9Compacting Drawers"
			x: -7.0d
			y: 2.0d
		}
		{
			dependencies: ["7A12743F5ECCED90"]
			description: [
				"&2&2Most plates are made in the Bender instead of here. (Technically this was the case in CE, but this modpack transferred its recipes to the Compressor.)&r"
				""
				"However, this machine will still see use for compressing &eNuggets&r into&e Ingots&r, &eIngots&r into &eBlocks&r, &eGem Dusts&r into &ePlates&r (such as &6Certus Quartz&r), as well as various other useful recipes."
			]
			id: "5795EE147D4879B7"
			shape: "hexagon"
			tasks: [{
				id: "2B92B2273B4DBA4E"
				item: "gtceu:lv_compressor"
				type: "item"
			}]
			title: "&2LV Compressor"
			x: -9.5d
			y: -0.5d
		}
		{
			dependencies: [
				"6A262AA410619C23"
				"7A12743F5ECCED90"
			]
			description: [
				"&3Extractors&r are useful for melting things into liquids. For example, you can melt down ingots into molten metals, or &6Rubber Sheets&r into liquid &9Rubber&r."
				""
				"When you have access to &6Steel&r, you can make molds and use &3Fluid Solidifiers&r to form various components more efficiently from fluids, like &6Gears&r."
			]
			id: "038D06BCA022C1BF"
			shape: "hexagon"
			subtitle: "&2The functions of the Extractor and Fluid Extractor have been combined into a single machine!"
			tasks: [{
				id: "302CBE00E5451E5E"
				item: "gtceu:lv_extractor"
				type: "item"
			}]
			title: "&2LV Extractor"
			x: -4.5d
			y: -3.0d
		}
		{
			dependencies: ["7A12743F5ECCED90"]
			description: [
				"&3Macerators&r are useful for grinding things down, replacing the &aMortars&r you've needed until now. This is an important machine you will be using for many things in the future."
				""
				"You don't really need a LV one, as you can use the superior &3Steam Grinder&r. LV or MV ones could be used for automation. However, HV ones provide chanced output, extremely important for &eOre Processing&r and other processes."
				""
				"One useful application for a Macerator in the near future is grinding down &6Clay&r or &6Terracotta&r into &6Clay Dust&f."
				""
				"Besides not having limited durability, a key advantage of Macerators over Mortars is the chance to get additional materials when grinding things down. These are called &ebyproducts&r, and HV or better Macerators have three slots instead of one so byproducts can appear."
				""
				"When reading Macerator recipes in &bEMI&r, you can tell which outputs are byproducts by seeing if &ethe tooltip tells you it has a chance to appear&r: guaranteed outputs do not list a chance. &2The chance increases by a certain amount for each tier of machine you have above the tier of recipe. This chance is also listed in the tooltip."
				""
				"Macerators can now also recycle your old Machines for some extra materials.&r"
				""
				"Finally, a Macerator will only start processing if there is room for all possible outputs. Make sure you empty them so they can keep working."
			]
			icon: "gtceu:lv_macerator"
			id: "4685AC9E6CD87B77"
			rewards: [{
				id: "06A7DC04EEC732E1"
				item: "kubejs:moni_nickel"
				type: "item"
			}]
			shape: "hexagon"
			subtitle: "&oNote: this quest accepts LV, MV and HV Macerators."
			tasks: [{
				id: "29E5699EC44EAFB5"
				item: {
					Count: 1
					id: "itemfilters:or"
					tag: {
						items: [
							{
								Count: 1b
								id: "gtceu:lv_macerator"
							}
							{
								Count: 1b
								id: "gtceu:mv_macerator"
							}
							{
								Count: 1b
								id: "gtceu:hv_macerator"
							}
						]
					}
				}
				title: "LV, MV, or HV Macerator"
				type: "item"
			}]
			title: "&2Macerator"
			x: -7.0d
			y: -3.0d
		}
		{
			dependencies: ["62BBD1F6767A4D90"]
			description: [
				"Another common component of any machine that uses fluids. Also usable as a cover for moving fluids between &bGregTech&r machines and adjacent tanks or machines."
				""
				"You must use &6 &6Rubber Rings&r, which requires a &aKnife&r to craft. A stick and a piece of flint will make a Knife with low durability, or check the recipe for metal ones."
			]
			id: "6A262AA410619C23"
			shape: "hexagon"
			tasks: [{
				id: "79C2BBD9C422BA1E"
				item: "gtceu:lv_electric_pump"
				type: "item"
			}]
			title: "LV Pumps"
			x: 0.0d
			y: -3.0d
		}
		{
			dependencies: [
				"6A262AA410619C23"
				"62BBD1F6767A4D90"
				"404C9497C46E7608"
			]
			description: [
				"If you don't want to mine Obsidian by hand, consider using a Fluid Solidifier to turn &cLava&r into &6Obsidian Blocks&r for you. The process is slow and energy intensive, though."
				""
				"&3Fluid Solidifiers&r are useful for lots of other things too, of course. Look through the various molds to see what you can make with one."
			]
			id: "4EAD8756BAAC6B2E"
			rewards: [{
				id: "068F5B92B80B6864"
				item: "kubejs:moni_nickel"
				type: "item"
			}]
			tasks: [{
				id: "421570E2D8BAB4DE"
				item: "gtceu:lv_fluid_solidifier"
				type: "item"
			}]
			x: 0.0d
			y: -5.5d
		}
		{
			dependencies: ["6A262AA410619C23"]
			description: ["&2Pumps are now available in GT. Useful for gathering Oil or perhaps Lava from the Nether."]
			id: "09C0CDC1DFA7842D"
			rewards: [{
				id: "1A7962BB3B58AA55"
				item: "kubejs:moni_quarter"
				type: "item"
			}]
			tasks: [{
				id: "03C18BA6D84BA956"
				item: "gtceu:lv_pump"
				type: "item"
			}]
			title: "&2Pumps"
			x: 0.0d
			y: -8.0d
		}
		{
			dependencies: ["038D06BCA022C1BF"]
			description: [
				"An &3Autoclave&r is a machine that uses liquids (usually water) to polish stones, carve gems into lenses, infuse gems with special liquids, and crystallize various dusts."
				""
				"You'll need an Autoclave for many recipes, but most presently you will need it to make &6Pulsating Crystals&r and &6Vibrant Crystals&r from &bEnderIO&r."
			]
			id: "47094A5717952699"
			shape: "hexagon"
			tasks: [{
				id: "11FEC1EF6257937D"
				item: "gtceu:lv_autoclave"
				type: "item"
			}]
			title: "LV Autoclave"
			x: -4.5d
			y: -6.0d
		}
		{
			dependencies: ["5301E546BAA69844"]
			description: [
				"&aMolds&r are used in a &3Fluid Solidifier&r or &3Alloy Smelter&r to form materials into specific shapes. These are not consumed or damaged during crafting, so you can leave them in a machine to dedicate it to that shape."
				""
				"The Fluid Solidifier tends to be the more efficient option: for example, you can use &e8 ingots&r to make one &6Gear&r in an Alloy Smelter, but with an Extractor and Solidifier you can accomplish the same result with &e4 ingots&r."
				""
				"Be careful not to accidentally make &aExtruder Shapes&r. Those are for a machine you will get access to later. The three molds in this quest are ones you will find useful right away."
			]
			icon: "gtceu:gear_casting_mold"
			id: "404C9497C46E7608"
			rewards: [{
				id: "2CB59A2F31238EFF"
				item: "kubejs:moni_quarter"
				type: "item"
			}]
			shape: "hexagon"
			tasks: [
				{
<<<<<<< HEAD
					count: 3L
					id: "003802F16404404C"
					item: { Count: 3, id: "gtceu:empty_mold" }
					type: "item"
				}
				{
=======
>>>>>>> c405ed44
					id: "500A01A974ACFC7D"
					item: "gtceu:block_casting_mold"
					type: "item"
				}
				{
					id: "427921CAA3277199"
					item: "gtceu:gear_casting_mold"
					type: "item"
				}
				{
					id: "17037C04324A5D7A"
					item: "gtceu:rotor_casting_mold"
					type: "item"
				}
			]
			title: "Molds"
			x: 2.5d
			y: -5.5d
		}
		{
			dependencies: ["29A487F0BC43AAF9"]
			description: [
				"&6Pulsating Dust&r is a mysterious magical material that taps into the power of Ender. It has all sorts of strange and potentially dangerous applications, including the ability to make &6Pulsating Ingots&r and &6Ender Pearls&r."
				""
				"Your first source of Pulsating Dust is &6Uraninite&r, which you can get from &6Uraninite Ore&r. Later on, you'll be able to produce Pulsating Dust by smelting &6Resonant Clathrates&r."
			]
			icon: "kubejs:pulsating_dust"
			id: "30EBD4E7BBFFEF2C"
			shape: "hexagon"
			tasks: [
				{
					id: "771429E0BF88C060"
					item: "kubejs:pulsating_dust"
					type: "item"
				}
				{
					id: "7CD88A0039FEDB93"
					item: "gtceu:uraninite_dust"
					type: "item"
				}
			]
			title: "Pulsating Dust"
			x: 2.5d
			y: -8.0d
		}
		{
			dependencies: ["30EBD4E7BBFFEF2C"]
			description: ["If you can't find one otherwise, &6Ender Pearls&r can be crafted using Pulsating Dust and a &6Diamond&r in an &3Alloy Smelter&r."]
			icon: "gtceu:pulsating_alloy_ingot"
			id: "273F3F8DD6A3DCC5"
			shape: "hexagon"
			subtitle: "A mysterious alloy, made from &6Pulsating Dust&r and &6Iron&r."
			tasks: [
				{
					id: "22A4BABD40C1A481"
					item: "gtceu:pulsating_alloy_ingot"
					type: "item"
				}
				{
					id: "1D2D8CC9B069A59B"
					item: "minecraft:ender_pearl"
					type: "item"
				}
			]
			title: "Pulsating Iron and Ender Pearls"
			x: 2.5d
			y: -9.5d
		}
		{
			dependencies: ["29A487F0BC43AAF9"]
			description: ["You might want to save your &6Coal Dust&r for circuits and use &6Charcoal Dust&r instead. Later, you can also process either of these dusts, &6Coal Coke Dust&r, &2or Diamond Dust&r into &6Carbon Dust&r, which can be used for Steel and other useful things."]
			id: "5301E546BAA69844"
			rewards: [{
				id: "424A2A6FAB412F69"
				item: {
					Count: 1
					id: "trofers:large_pillar"
					tag: {
						BlockEntityTag: {
							Trophy: "monifactory:steel"
						}
					}
				}
				type: "item"
			}]
			shape: "hexagon"
			size: 2.0d
			subtitle: "You already have &6Steel&r, but it can be made faster in the &3Alloy Smelter&r, at the cost of EU."
			tasks: [{
				id: "17210F38B40BAAD7"
				item: "gtceu:steel_ingot"
				type: "item"
			}]
			title: "&9Alloying Steel"
			x: 2.5d
			y: -3.0d
		}
		{
			dependencies: ["29A487F0BC43AAF9"]
			description: [
				"Nickel comes from several different ores, including Pentlandite and Garnierite, but they're all found in the same vein."
				""
				"Nickel is used mostly for several very important alloys, including Invar and Cupronickel."
			]
			id: "3F6EDC2481D5877F"
			rewards: [{
				id: "7502BCDFFE6C0499"
				item: "kubejs:moni_nickel"
				type: "item"
			}]
			shape: "hexagon"
			subtitle: "Copper... Nickel... Cupronickel?"
			tasks: [{
				id: "708858A9BC1F9ABE"
				item: "gtceu:cupronickel_ingot"
				type: "item"
			}]
			title: "Cupronickel"
			x: 2.5d
			y: 2.0d
		}
		{
			dependencies: ["62BBD1F6767A4D90"]
			description: [
				"&3Alloy Smelters&r are used to create alloys by melting and reforming items together."
				""
				"Now you won't need to grind up metals into dusts and mix them for alloy dusts! Plus, many of the more complex alloys you couldn't make that way are now possible."
			]
			id: "29A487F0BC43AAF9"
			rewards: [{
				id: "0C69338204BAC2F3"
				item: "kubejs:moni_nickel"
				type: "item"
			}]
			shape: "hexagon"
			tasks: [{
				id: "1E91BE2938B1B8CE"
				item: "gtceu:lv_alloy_smelter"
				type: "item"
			}]
			title: "LV Alloy Smelter"
			x: 2.5d
			y: -0.5d
		}
		{
			dependencies: ["29A487F0BC43AAF9"]
			description: ["Needs 2 &6Water Source Blocks&r around it to generate water. You will also need a way to pull the water out of the accumulator, such as using the &5LV water pump&f as a &acover&f."]
			icon: {
				Count: 1
				id: "thermal:device_water_gen"
				tag: { }
			}
			id: "46AF35D4EECA5BDB"
			rewards: [{
				id: "177319DF620B0BAC"
				item: "kubejs:moni_nickel"
				type: "item"
			}]
			tasks: [{
				id: "10F80A969FA43359"
				item: {
					Count: 1
					id: "thermal:device_water_gen"
					tag: { }
				}
				type: "item"
			}]
			title: "&9Infiniter Water"
			x: 1.0d
			y: -0.5d
		}
		{
			dependencies: ["29A487F0BC43AAF9"]
			description: [
				"Using plain &3Steam Dynamos&f is pretty inefficient."
				""
				"It's strongly recommended to upgrade your dynamos into &3steam boilers&f and &3steam turbines&f. The ratio is always &a1:2&r if all Dynamos are equally upgraded."
				""
				"This greatly increases the overall efficiency and the amount of power produced, from &a40 RF/t&r per basic steam dynamo to &a320 RF/t&r per set of three augmented dynamos."
			]
			icon: "systeams:steam_dynamo"
			id: "545CCC24D9401794"
			tasks: [
				{
					id: "12315AEA66B77CB2"
					item: { Count: 2, id: "systeams:stirling_boiler" }
					type: "item"
				}
				{
					count: 2L
					id: "76CB286FDDD00D40"
					item: "systeams:steam_dynamo"
					type: "item"
				}
			]
			title: "Boilers and Turbines"
			x: 4.5d
			y: -1.5d
		}
		{
			dependencies: ["5301E546BAA69844"]
			description: [
				"&2Technically not new to CEu, but it was disabled in the original version, and it had much less functionality in CE.&r"
				""
				"The Arc Furnace allows you to make &6Annealed Copper&r, which will be used in the MV Age. It can also make 2 pieces of Glass from 1 Sand. Later, it can make &2Tempered Glass&r for use in higher-tier recipes."
				""
				"The Arc Furnace also functions as a &auniversal recycling machine&r. Pretty much anything can be recycled into ingots and dusts of its base components."
				""
				"All of its recipes require Oxygen."
				""
				"All Arc Furnace recipes use exactly 30 EU/t, so you can get away with using LV Arc Furnaces for the whole pack!"
			]
			id: "500E619D568C07C2"
			rewards: [{
				id: "028645C412CA6B28"
				item: "kubejs:moni_nickel"
				type: "item"
			}]
			tasks: [{
				id: "13BC210346486E40"
				item: "gtceu:lv_arc_furnace"
				type: "item"
			}]
			title: "&2Arc Furnace"
			x: 4.5d
			y: -4.0d
		}
		{
			dependencies: ["5301E546BAA69844"]
			description: [
				"&oThis is represented in a Processing Line. Visit the Processing Lines Tab to have more info, useful tips and a visual representation.&r"
				""
				"Now that you have acquired &6Steel&r, your path to infinite cobblestone awaits! The &6Igneous Extruder&r continuously generates cobblestone for free."
				""
				"Later on, you could look into the &6Rock Crusher&r, which can do it faster at the cost of requiring power."
			]
			id: "4624889F738AB21B"
			rewards: [{
				id: "2AFEC339114B90DE"
				item: "kubejs:moni_nickel"
				type: "item"
			}]
			tasks: [{
				id: "20C8F57CE9379A41"
				item: "thermal:device_rock_gen"
				type: "item"
			}]
			title: "&9Infinite Cobblestone"
			x: 4.5d
			y: -6.0d
		}
		{
			dependencies: ["4624889F738AB21B"]
			description: ["&2This isn't new in CEu either, but in this version, you will use this to break Cobblestone into Gravel and Gravel into Sand. It's also used to combine 2 Rods into 1 Long Rod."]
			id: "0EDFB0C24B9129AB"
			rewards: [{
				id: "6BE647D018E97BB3"
				item: "kubejs:moni_nickel"
				type: "item"
			}]
			tasks: [{
				id: "29F11B4491A6064D"
				item: "gtceu:lv_forge_hammer"
				type: "item"
			}]
			title: "&2Forge Hammer"
			x: 4.5d
			y: -7.0d
		}
		{
			dependencies: ["30EBD4E7BBFFEF2C"]
			description: [
				"&6&6String&r and &6Coal Dust&r can be baked together into a &6Carbon Mesh&r in an &3Alloy Furnace&r."
				""
				"Combine that with &6Pulsating Dust&r to get a &6Pulsating Mesh&r."
			]
			icon: "kubejs:pulsating_mesh"
			id: "645B1DCB3DA7198A"
			rewards: [{
				id: "2D12B468C7630D14"
				item: "kubejs:moni_nickel"
				type: "item"
			}]
			shape: "hexagon"
			tasks: [
				{
					id: "3FB8F2F8B1867430"
					item: "kubejs:pulsating_mesh"
					type: "item"
				}
				{
					id: "6684545526C4AD44"
					item: "gtceu:carbon_fiber_mesh"
					type: "item"
				}
			]
			title: "Pulsating Mesh"
			x: 6.5d
			y: -8.0d
		}
		{
			dependencies: [
				"645B1DCB3DA7198A"
				"3BD20358F137E7C6"
			]
			description: [
				"A &3Simulation Chamber&r from &bHostile Neural Networks&r (&bHNN&r) allows you to farm mobs in a totally environmentally (and server) friendly way!"
				""
				"Simulated mobs can even be used to provide you with many of the basic resources you'll need (such as &6iron, gold, tin, copper, diamonds&r and many more!), through pristine matter."
				""
				"Setting up &bHNN&r automation during the early game is &avery important&r as it gives you access to infinite quantities of many resources!"
				""
				"&bHNN&r machines are not sided, so you can input and output from any side."
				""
				"Yes, you can also use it for generating power... &owith &6Diamonds&r."
			]
			id: "715BC5C7DAC53B7B"
			rewards: [{
				id: "518DD0C9237B4DBC"
				item: "kubejs:moni_quarter"
				type: "item"
			}]
			shape: "hexagon"
			size: 2.0d
			tasks: [{
				id: "15A06F5EF4CADA4C"
				item: "hostilenetworks:sim_chamber"
				type: "item"
			}]
			title: "&9Simulating Mobs"
			x: 6.5d
			y: -5.5d
		}
		{
			dependencies: [
				"5301E546BAA69844"
				"74B5CA5A48CE7B39"
			]
			id: "3BD20358F137E7C6"
			shape: "hexagon"
			tasks: [{
				id: "6C0D6663D13E8C74"
				item: "gtceu:dark_steel_ingot"
				type: "item"
			}]
			x: 6.5d
			y: -3.0d
		}
		{
			dependencies: ["545CCC24D9401794"]
			description: [
				"&2This Steam multiblock was intended for use in the Steam Age. This pack skips the Steam Age, but it may still be worth using.&r"
				""
				"The &6Steam Grinder&r functions as 5.3 &7LV &3Macerators&r in parallel! It requires an input of &9Steam&r through a &eSteam Hatch&r, but it uses very little Steam."
				""
				"You may want to consider setting up a rudimentary &eore-doubling&r setup with it. Point the output in the direction of several upgraded &3Furnaces&r."
			]
			icon: "gtceu:steam_grinder"
			id: "41C2E49E70D76330"
			rewards: [
				{
					count: 7
					id: "6B113D9EF57E5CDE"
					item: "kubejs:moni_nickel"
					type: "item"
				}
				{
					id: "42A15BBED3DD9B74"
					item: {
						Count: 1
						id: "minecraft:enchanted_book"
						tag: {
							StoredEnchantments: [{
								id: "minecraft:silk_touch"
								lvl: 1s
							}]
						}
					}
					type: "item"
				}
			]
			size: 1.75d
			tasks: [
				{
					id: "7DD0FE0A1E868294"
					item: "gtceu:steam_grinder"
					type: "item"
				}
				{
					count: 22L
					id: "18DB8D651F2D31CB"
					item: "gtceu:steam_machine_casing"
					type: "item"
				}
				{
					id: "570435DB56E60014"
					item: "gtceu:steam_input_bus"
					type: "item"
				}
				{
					id: "4A720EFF7B137995"
					item: "gtceu:steam_output_bus"
					type: "item"
				}
				{
					id: "76E984019B7F6D6B"
					item: "gtceu:steam_input_hatch"
					type: "item"
				}
			]
			title: "&9Steam Grinder"
			x: 4.5d
			y: 0.0d
		}
		{
			dependencies: [
				"5301E546BAA69844"
				"5B0200011DF8E1B6"
			]
			description: [
				"A refined type of steel, made from &6Silicon Dust&r and &6Steel&r."
				""
				"This material is frequently used in electronics and digital equipment."
			]
			id: "025543EDB0A4AC22"
			rewards: [{
				id: "2E05259B781807C7"
				item: "kubejs:moni_nickel"
				type: "item"
			}]
			tasks: [{
				id: "3D964DFA52F261AB"
				item: "gtceu:electrical_steel_ingot"
				type: "item"
			}]
			x: 6.5d
			y: -0.5d
		}
		{
			dependencies: ["2E8BFA2E719B1C47"]
			description: [
				"You'll need &6Obsidian&r to make &6Dark Steel&r. Most of the tools you can make cannot mine Obsidian, but you do have a few potential options for ones that will work. The options you're most likely to have access to at this point are:"
				""
				"1) A &aDiamond Pickaxe&r or &aDiamond Mining Hammer&r."
				""
				"2) A &aSteel Pickaxe&r"
				""
				"Later. you can use a &3Rock Breaker&r at voltage &aHV&r or higher to make &6Obsidian&r without spending &6Lava&r!"
			]
			id: "74B5CA5A48CE7B39"
			rewards: [{
				id: "0BF9F19C54FA7B41"
				item: "kubejs:moni_nickel"
				type: "item"
			}]
			tasks: [{
				id: "08959EE1440564D6"
				item: "minecraft:obsidian"
				type: "item"
			}]
			x: 6.5d
			y: -2.0d
		}
		{
			dependencies: ["5301E546BAA69844"]
			description: [
				"Obtaining &6Grains of Infinity&r will require you to mine all the way down to Bedrock level."
				""
				"&5You can automate grains via molecular reassembly, as current automation methods are nonfunctional."
			]
			icon: "enderio:grains_of_infinity"
			id: "1CA6D620309F2B9E"
			rewards: [{
				id: "67D69429C7C3148B"
				item: "kubejs:moni_nickel"
				type: "item"
			}]
			shape: "hexagon"
			tasks: [
				{
					id: "4A822DF50CD59532"
					item: {
						Count: 1
						id: "minecraft:flint_and_steel"
						tag: {
							Damage: 0
						}
					}
					type: "item"
				}
				{
					id: "1E07B0FCC2B8D3EF"
					item: "enderio:grains_of_infinity"
					type: "item"
				}
			]
			title: "Grains Of Infinity"
			x: 8.5d
			y: -3.0d
		}
		{
			dependencies: ["3BD20358F137E7C6"]
			description: [
				"The main purpose for this device is to turn &6Certus Quartz&r into &6Charged Certus Quartz Crystals&r."
				""
				"This device can be powered with RF via energy conduits or use AE energy from a network via ME conduits or cables."
				""
				"It accepts power from &9five&r sides. Which &9five&r sides? It's pretty easy to guess."
				""
				"You can also easily automate charging by having hoppers input item from top or sides, and pull items from the bottom."
			]
			icon: "ae2:charger"
			id: "6D03BB4A6A4BBA27"
			rewards: [{
				id: "4450EEE7F4D93EF0"
				item: "kubejs:moni_nickel"
				type: "item"
			}]
			shape: "hexagon"
			tasks: [{
				id: "39AA9BBDCACBC109"
				item: "ae2:charger"
				type: "item"
			}]
			title: "Charging Quartz"
			x: 10.5d
			y: -3.0d
		}
		{
			dependencies: ["6D03BB4A6A4BBA27"]
			description: [
				"Fluix is initially made via in-world crafting, by dropping &6Redstone&r, &6Nether Quartz&r, and a &6Charged Certus Quartz Crystal&r in the same block of &9Water&r. You'll see some sparks then the items will merge into a &6Fluix Crystal&r. Be sure to turn off any nearby item magnets/collectors or they might interrupt this crafting process."
				""
				"The &3Energy Acceptor&r converts RF power into AE power that Applied Energistics uses, in a 2 RF to 1 AE ratio. This power will be transmitted through adjacent full-block ME Network devices, as well as along all connected &6ME Cables&r, &6ME Conduits&r, and &6Quartz Fiber&r. "
				""
				"Quartz Fiber are &emicroparts&r you can put between an ME Cable and any ME Network block or another ME Cable. This will allow transmission of AE power but not data, which is useful for having data-isolated ME Networks all sharing the same power source."
				"{@pagebreak}"
				"Applied Energistics 2 can be complicated for a new player, so I recommend either use &9the in-game guide&r &e(Press G while hovering over a compatible item)&r or a video as a supplement to this chapter if need be. "
				""
				"[\"I personally recommend \",{\"text\": \"Pansmith's guide to Applied Energistics 2\",\"color\": \"blue\",\"underlined\": true,\"clickEvent\": {\"action\": \"copy_to_clipboard\",\"value\": \"https://www.youtube.com/watch?v=u0ouTWgdcXk\"},\"hoverEvent\": {\"action\": \"show_text\",\"contents\": \"Click to copy to clipboard!\"}}, \". while written for the 1.12 verison of AE2, most of the infomation is the exact same between the versions, and was made with Nomifactory players in mind.\"]"
			]
			icon: "ae2:energy_acceptor"
			id: "4174A6C6403DD245"
			rewards: [
				{
					id: "67642A41B1F7F4E8"
					item: "kubejs:moni_nickel"
					type: "item"
				}
				{
					id: "2EAC8635F1C7A8DB"
					item: "ae2:guide"
					type: "item"
				}
			]
			shape: "hexagon"
			size: 2.0d
			tasks: [
				{
					id: "652709622C84E4CC"
					item: "ae2:energy_acceptor"
					type: "item"
				}
				{
					id: "3550456A821A6975"
					item: "gtceu:fluix_gem"
					type: "item"
				}
			]
			x: 13.0d
			y: -3.0d
		}
		{
			dependencies: ["025543EDB0A4AC22"]
			description: [
				"The first tier of &6capacitors&r. These (or stronger versions) are required to make &bEnderIO&r machines run. They're also used as components in a variety of recipes."
				""
				"Higher tier capacitors will significantly increase the speed at which these machines operate, among other machine-specific properties."
			]
			id: "7842EC1C389C4B7E"
			rewards: [{
				id: "257A2797BA4F9A4F"
				item: "kubejs:moni_nickel"
				type: "item"
			}]
			tasks: [{
				id: "12BB374292CCF6F8"
				item: "enderio:basic_capacitor"
				type: "item"
			}]
			title: "Basic Capacitors"
			x: 8.5d
			y: -1.5d
		}
		{
			dependencies: ["7842EC1C389C4B7E"]
			description: [
				"Expandable multi-block storage for RF power."
				""
				"This first tier isn't much, but you can upgrade them over time to hold substantial amounts of power."
			]
			id: "2845151447537433"
			rewards: [{
				id: "38218FE6AA47BF71"
				item: "kubejs:moni_nickel"
				type: "item"
			}]
			tasks: [{
				id: "61E7629E44901031"
				item: "enderio:basic_capacitor_bank"
				type: "item"
			}]
			x: 10.5d
			y: -1.5d
		}
		{
			dependencies: ["62BBD1F6767A4D90"]
			description: [
				"&3Electrolyzers&r use electricity to separate items into their more basic components."
				""
				"For example, you can break down Water into &9Hydrogen Gas&r and &9Oxygen Gas&r, or break down &6Clay Dust&r into &6Sodium Dust&r, &6Silicon Dust&r, &6Lithium Dust&r, and &6Aluminium Dust&r."
			]
			id: "5B0200011DF8E1B6"
			rewards: [{
				id: "3E616B7D43C03186"
				item: "kubejs:moni_nickel"
				type: "item"
			}]
			shape: "hexagon"
			tasks: [{
				id: "7AE6F9DF96ADD8D2"
				item: "gtceu:lv_electrolyzer"
				type: "item"
			}]
			title: "LV Electrolyzer"
			x: 6.5d
			y: 2.0d
		}
		{
			dependencies: ["5B0200011DF8E1B6"]
			description: [
				"&oSilicon Dioxide is an important part of a Processing Line. Visit the Processing Lines Tab to have more info, useful tips and a visual representation of how to passively automate this.&r"
				""
				"Around this point, you will need large quantities of &6Hydrogen&r and &6Oxygen&r. "
				""
				"The first way that comes to mind is electrolysing &9Water&r, but that is slow. "
				""
				"Instead, the best way of making early game &6Oxygen&r is &6Silicon Dioxide&r."
				""
				"&6Hydrogen&r is a bit trickier, but you can put &6Methane&r and &6Water&r together in a &3Chemical Reactor&r. &6Methane&r can be achieved by centrifuging &6Food&r and &6Wood&r, processing &6Pyroluse Byproducts&r, or through &6Petroleum&r. "
				""
				"Right now, for the small quantities you need, you can simply electrolyse &9Water&r. Just keep those other ways in mind, for later in the game."
			]
			icon: "gtceu:oxygen_bucket"
			id: "6FE99EDDC6223F2E"
			rewards: [{
				id: "3B5D99034C7CD3F4"
				item: "kubejs:moni_nickel"
				type: "item"
			}]
			shape: "hexagon"
			tasks: [
				{
					id: "47392B270D61CD4C"
					item: "gtceu:hydrogen_bucket"
					type: "item"
				}
				{
					id: "7F2D244D03684EB3"
					item: "gtceu:oxygen_bucket"
					type: "item"
				}
			]
			title: "Hydrogen and Oxygen"
			x: 8.5d
			y: 2.0d
		}
		{
			dependencies: [
				"3F6EDC2481D5877F"
				"6197C51E04761371"
			]
			description: [
				"&6Cupronickel Coils&r form part of the structure of a few multiblocks. Presently, those are the &3Electric Blast Furnace&r and &3Pyrolyse Oven&r. Each tier of coil unlocks new recipes and provides various bonuses to the multiblock they are attached to."
				""
				"Cupronickel Coils are produced in the &3Assembler&r with &62x Cupronickel Wire&r, &6Bronze Foil&r, and &9Tin Alloy fluid&r."
				""
				"For now, you need 16 coils for the &3Electric Blast Furnace&r and 16 for the &3Pyrolyse Oven&r. That totals to 176 Copper, 128 Nickel, 32 Tin, and 16 Iron."
			]
			id: "4CD6C60CBEFFA317"
			rewards: [{
				id: "3E688257A7E030CE"
				item: "kubejs:moni_nickel"
				type: "item"
			}]
			shape: "hexagon"
			tasks: [{
				id: "2EB8F8C2ABFD2637"
				item: "gtceu:cupronickel_coil_block"
				type: "item"
			}]
			title: "&2Cupronickel Coils"
			x: 2.5d
			y: 5.0d
		}
		{
			dependencies: [
				"5B0200011DF8E1B6"
				"1BC6DDC2D50F9C46"
			]
			description: [
				"With your EBF running, start to create a supply of &6Aluminium Ingots&r. These are crucial ingredients for MV machines, including &bApplied Energistics&r."
				""
				"&2With LV power, you can only get Aluminium Dust from electrolyzing Clay Dust, Sapphire Dust or Green Sapphire Dust. Clay Dust is recommended. Once you make an MV Electrolyzer, you can get it from a plethora of other raw resources.&r"
				""
				"If you find your power supply is faltering, you may want to make additional dynamos and turn them into steam boilers and turbines. Upgrading your dynamos is also advisable."
				""
				"However, you're also about to reach MV. You're bound to discover a better power source than steam before long."
				""
				"&2You can cut by a third the smelting time of Aluminium and some other smelting processes with Nitrogen gas. Higher-tier processes may take different gases."
			]
			id: "3AB0402B19DD5BA8"
			rewards: [
				{
					id: "5155898EDA908A3F"
					item: "kubejs:moni_nickel"
					type: "item"
				}
				{
					id: "3D0C6CDEED481E30"
					item: {
						Count: 1
						id: "trofers:large_pillar"
						tag: {
							BlockEntityTag: {
								Trophy: "monifactory:alumnium"
							}
						}
					}
					type: "item"
				}
			]
			shape: "hexagon"
			tasks: [{
				id: "76883573CA1B54F4"
				item: "gtceu:aluminium_ingot"
				type: "item"
			}]
			title: "&2Aluminium Ingots"
			x: 6.5d
			y: 7.5d
		}
		{
			dependencies: ["4CD6C60CBEFFA317"]
			description: [
				"The &3Electric Blast Furnace&r is a major, major milestone in your &bGregTech&r career. It has the power to smelt more advanced materials. The first of which, &6Aluminium&r, is going to be important in the immediate future."
				""
				"Since smelting &6Aluminium&r requires MV power, you're going to have to power this with 2 LV Energy Input Hatches."
				""
				"There is a diagram of how to build the EBF in &bEMI&r. The second and third levels must be a 3x3 square shape of Coil Blocks (&6Cupronickel&r is the only type of coil block you have access to for now) with an empty center. You can also &6sneak-right click&r the controller to enable the in-world preview."
				""
				"However, the bottom and top layers are very flexible. The &6EBF Controller&r must be on the &ebottom layer&r of the structure, and on the &emiddle of an outer edge&r; the &6Muffler Hatch&r must be in the &eexact middle of the top layer&r. Otherwise, you can put the hatches and buses wherever you want, filling in all gaps in each layer with &6Heatproof Machine Casings&r. It's worth noting that you must &euse at least &29&e Heatproof Machine Casings in your layout or the structure will not form&r."
				""
				"{@pagebreak}"
				"This quest calls for a &2maintenance hatch&r, two energy hatches, a fluid input and output, and an item input and output, which is a total of 7 positions. Their specific order and placement don't matter, as long as you can access them. The 8th position is your EBF controller, leaving 9 gaps to be filled by Heatproof Machine Casings. If you did everything right, the structure will form: the colors on its hatches and casings will unify, and the controller will say \"Idling.\""
				""
				"Hatches and Buses can be replaced by Hatches and Buses of any tier, although the Input Bus must be at least LV, as there are 2 inputs."
				""
				"You'll most likely want to locate your power quite near to the EBF. It is very power hungry, and if it cannot get enough energy, progress on the current item smelting will start to regress. Be careful to ensure the EBF has enough power, and keep a Soft Hammer nearby to pause it by tapping the controller if you run out of power."
				""
				"&2In GTCEu, all hatches except Maintenance can be shared between Multiblocks!"
			]
			icon: "gtceu:electric_blast_furnace"
			id: "1BC6DDC2D50F9C46"
			rewards: [{
				id: "3B20DB4147336C51"
				item: "kubejs:moni_dollar"
				type: "item"
			}]
			shape: "hexagon"
			size: 2.0d
			tasks: [
				{
					id: "0E093ED43F2B2E14"
					item: "gtceu:electric_blast_furnace"
					type: "item"
				}
				{
					count: 16L
					id: "0D6F9EF349C45ADA"
					item: "gtceu:cupronickel_coil_block"
					type: "item"
				}
				{
					count: 2L
					id: "67A9C3501BB6F0FD"
					item: "gtceu:lv_energy_input_hatch"
					type: "item"
				}
				{
					id: "3917BF19F1C3A0C1"
					item: "gtceu:lv_input_bus"
					type: "item"
				}
				{
					id: "3B7D450F27322A57"
					item: "gtceu:lv_output_bus"
					type: "item"
				}
				{
					id: "24CB1B1755F635CB"
					item: "gtceu:lv_input_hatch"
					type: "item"
				}
				{
					id: "04B80990027093E6"
					item: "gtceu:lv_output_hatch"
					type: "item"
				}
				{
					count: 9L
					id: "7998F0B9E0714746"
					item: "gtceu:heatproof_machine_casing"
					type: "item"
				}
				{
					id: "215E1D7028D4007A"
					item: "gtceu:maintenance_hatch"
					type: "item"
				}
				{
					id: "41EA282C8B1B05AB"
					item: "gtceu:lv_muffler_hatch"
					type: "item"
				}
			]
			title: "&2Blast Furnace Fun"
			x: 2.5d
			y: 7.5d
		}
		{
			dependencies: [
				"1DBBE96165C7987D"
				"1BC6DDC2D50F9C46"
			]
			description: [
				"This alloy is made from &2mixing 2 Gold Dust, 1 Redstone, and 1 Glowstone Dust in a Mixer, creating Energetic Alloy Dust,&r and putting it in your new &3Electric Blast Furnace&r."
				""
				"Throw &2the prepared dust into the input bus&r and in twenty seconds your &6Energetic Alloy Ingot&r will be in the output bus."
				""
				"&2In EV Age, you can build an Alloy Blast Smelter which doubles the yield."
			]
			id: "6A914B240E1A7BCB"
			rewards: [{
				id: "38132DACC54B8BA2"
				item: "kubejs:moni_nickel"
				type: "item"
			}]
			shape: "hexagon"
			tasks: [{
				id: "7FF7158E0BBDD3AE"
				item: "gtceu:energetic_alloy_ingot"
				type: "item"
			}]
			x: 2.5d
			y: 9.5d
		}
		{
			dependencies: ["6A914B240E1A7BCB"]
			description: [
				"Another alloy."
				""
				"&2In EV Age, you can build an Alloy Blast Smelter which doubles the yield."
			]
			id: "73C1AB31431B5C11"
			rewards: [{
				id: "461858A607CACCE1"
				item: "kubejs:moni_nickel"
				type: "item"
			}]
			shape: "hexagon"
			tasks: [{
				id: "6194BD41B07BAA23"
				item: "gtceu:vibrant_alloy_ingot"
				type: "item"
			}]
			x: 2.5d
			y: 11.0d
		}
		{
			dependencies: ["6A914B240E1A7BCB"]
			description: [
				"Now that you have &6Energetic Alloy&r, it's time to make some better conduits!"
				""
				"Each time you upgrade your conduits, you'll also get more of them. Neat!"
				""
				"If you don't have an &3Assembling Machine&r, you'll have to make them by hand. This method isn't as efficient as the machine, but you'll make one soon enough."
			]
			id: "4F4F120AFB3A9250"
			rewards: [{
				id: "48BA7A02C52B204C"
				item: "kubejs:moni_nickel"
				type: "item"
			}]
			shape: "hexagon"
			tasks: [{
				id: "45561FC8024BD7F3"
				item: "enderio:energetic_conduit"
				type: "item"
			}]
			title: "Energetic Alloy Energy Conduits"
			x: 1.0d
			y: 10.5d
		}
		{
			dependencies: ["6A914B240E1A7BCB"]
			description: [
				"The &aAuxiliary Transmission Coil &ris an augment that will work in all types of dynamos. It will consume fuel faster to produce a correspondingly higher RF per tick."
				""
				"Each augment increases both base power production and fuel consumption by 100%%, additively (so the second is 200%%, third is 300%%, etc.)."
				""
				"Consider the tradeoffs however, as you could just make another dynamo, and you miss out on &aFuel Catalyzer&r augments that make fuels burn longer for more total RF generated. The Auxiliary Transmission Coil will put additional stress your fuel production infrastructure."
				""
				"If that's an acceptable tradeoff, then Auxiliary Transmission Coils are a cheap and effective way to boost your power production."
			]
			id: "780706A4C4AEB9CE"
			tasks: [{
				icon: "thermal:dynamo_output_augment"
				id: "6A08FDD4D0930907"
				item: {
					Count: 1
					id: "thermal:dynamo_output_augment"
					tag: {
						AugmentData: {
							DynamoEnergy: 0.7f
							DynamoPower: 3.0f
							Type: "Dynamo"
						}
					}
				}
				match_nbt: false
				type: "item"
			}]
			title: "Auxiliary Transmission Coils"
			x: 4.0d
			y: 10.5d
		}
		{
			dependencies: ["3AB0402B19DD5BA8"]
			description: [
				"You might notice that these hulls can be made more cheaply in an &3Assembling Machine&r, but you don't have that weird fluid. Don't worry, you'll be able to make that soon."
				""
				"&2Overclocking mechanics have changed in CEu. All overclocks now multiply the speed by 2.0x (instead of the 2.0/2.8 split in CE). This means that to save energy, you should build more low-tier machines over overclocking a high-tier machine, especially for passive processes."
				"Additionally, ULV recipes will not overclock to LV. A ≤8 EU/t recipe won't overclock at all in an LV machine, will only overclock once in an MV machine, etc."
			]
			id: "5C4E189A3E401566"
			rewards: [{
				id: "09F16C5C9CFFEF84"
				item: "kubejs:moni_quarter"
				type: "item"
			}]
			shape: "hexagon"
			size: 2.0d
			subtitle: "Your first MV hull is as good of a place as any to consider yourself graduated from LV."
			tasks: [{
				id: "3F0884D8F0926142"
				item: "gtceu:mv_machine_hull"
				type: "item"
			}]
			title: "&2MV Machine Hulls"
			x: 6.5d
			y: 9.5d
		}
		{
			dependencies: ["62BBD1F6767A4D90"]
			description: [
				"Mixes dusts together."
				""
				"For now, you'll be using it to make &6Energetic Alloy Dust&r."
				""
				"Energetic Alloy Dust is made from &6Redstone&r, &6Gold Dust&r and &6Glowstone Dust&r. "
				""
				"You should have some Glowstone from your adventures in the &cNether&r, but you can also make it by mixing &6Tricalcium Phosphate Dust&r&r&r and &6&6&6Gold Dust&r&r&r."
			]
			id: "1DBBE96165C7987D"
			rewards: [{
				id: "34F7C473C934087B"
				item: "kubejs:moni_nickel"
				type: "item"
			}]
			shape: "hexagon"
			subtitle: "Will it blend?"
			tasks: [{
				id: "0199D55D895EDDC9"
				item: "gtceu:lv_mixer"
				type: "item"
			}]
			title: "LV Mixer"
			x: 0.0d
			y: 9.5d
		}
		{
			dependencies: ["1DBBE96165C7987D"]
			description: [
				"When making circuits, you'll need either molten &9Tin&r, or molten &9Soldering Alloy&r&r&r. &2Soldering Alloy is made in the Mixer with 6 parts Tin Dust, 3 parts Lead Dust and 1 part Antimony Dust.&r You then process it in an &3Extractor &rfor the usual 144mB of fluid per unit."
				""
				"The &2Circuit Assembler&r will only consume half as much Soldering Alloy as it would have consumed molten Tin per craft (72mB vs 144mB), so it's very efficient to use this stuff."
				""
				"&2Antimony can be directly smelted from Stibnite Ore, allowing you to skip ore processing for this."
			]
			icon: "gtceu:soldering_alloy_bucket"
			id: "56924FC6B029BA0F"
			rewards: [{
				id: "0567EE8C4FB9F984"
				item: "kubejs:moni_nickel"
				type: "item"
			}]
			tasks: [{
				id: "00DCE69057EC3D8F"
				item: "gtceu:soldering_alloy_dust"
				type: "item"
			}]
			title: "Soldering Alloy"
			x: -2.0d
			y: 9.5d
		}
		{
			dependencies: [
				"0D6C8FFD01BE5C21"
				"1BC6DDC2D50F9C46"
			]
			dependency_requirement: "one_completed"
			description: [
				"&2Certain multiblocks in CEu will require a Maintenance Hatch and/or Muffler Hatch. These cannot be shared between multiblocks. If you knew Maintenance in GT5u, fret not - Maintenance mechanics are far less punishing in CEu."
				""
				"&r- &aMuffler&r: This hatch must be &cunobstructed&r so it can output its beautiful smoke particles. When a recipe is performed, there is a small chance for the &3Muffler Hatch&r to give bonus items, typically tiny Dusts of Ash. It voids excess when full, so do not worry about it stopping machines from running."
				"{@pagebreak}"
				"- &aMaintenance&r: You will need to do Maintenance for the Multiblock to begin operating. This is done by having a &9Wrench&r, a &9Screwdriver&r, a &9Soft Mallet&r, a &9Hammer&r, a &9Wire Cutter&r, and a &9Crowbar&r in your inventory, opening the Maintenance Hatch and &eclicking the center spot once&r. &cNo need to move tools individually&r. Alternatively, you can fix problems by placing &9Tape&r in the Maintenance Hatch. "
				""
				"Maintenance problems may occur after &948 real hours of activity&r. Needless to say, they are very rare. Each problem increases the recipe durations by 10%%. Fixing the problems is done the same way as above."
				"{@pagebreak}"
				"Later, you will unlock other Maintenance Hatches that do not enforce fixing the problems manually. Both start with &6no Maintenance required&r:"
				""
				"- &3Configurable Maintenance Hatch&r (&6HV&r): You can configure it to cut off &a10%% duration&r on recipes, at the cost of making Maintenance issues happen three times as fast. That is &916 real hours&r of activity. &9Tape&r can fix problems in this Hatch as well."
				""
				"- &3Automatic Maintenance Hatch&r (&9HV&r): Eliminates the need for Maintenance, &6forever&r."
				""
				"- &3Cleaning Maintenance Hatch&r (&9IV&r): Functions as an &3Automatic Maintenance Hatch&r, and allows the multiblock to perform recipes that would otherwise need be performed in a &2Cleanroom&r."
			]
			hide_dependency_lines: true
			icon: "gtceu:maintenance_hatch"
			id: "0523F4AB9A794390"
			size: 1.5d
			tasks: [{
				id: "44CBD475F0332E0C"
				type: "checkmark"
			}]
			title: "&2Maintenance and Muffler Mechanics"
			x: 10.5d
			y: 9.375d
		}
		{
			dependencies: ["2D31856F6EF1ED69"]
			description: [
				"&9GregTech Power&r can be tricky to handle. Luckily, there are several tools you can use to tackle some of the problems."
				""
				"- &aDiode&r: A block which accepts energy on 5 sides, and outputs it on a single side. Its main purpose is to limit Amperage flow through it - adjust it by right-clicking it with a Soft Hammer, &2and to transport power into Cleanrooms.&r Not to be confused with the Diodes used as crafting components."
				""
				"- &aTransformer&r: A block which changes between 4A of a lower voltage and 1A of a voltage one tier higher."
				""
				"- &2Adjustable Transformer&r: Similar to the Transformer, but can be configured to transform up to 64A Low <-> 16A High."
				""
				"- &aBattery Buffer&r: A block which can hold GregTech Batteries. Each battery accepts up to 2A and can provide up to 1A. &2They have been reworked in CEu to not be as terrible to use."
			]
			icon: "gtceu:mv_transformer_1a"
			id: "18D8D18C4494C587"
			size: 1.5d
			tasks: [{
				id: "14E359BEBFB23558"
				type: "checkmark"
			}]
			title: "&2GT Power Management"
			x: 12.75d
			y: 7.5d
		}
		{
			dependencies: ["66FCC26399376B55"]
			description: [
				"&bGregTech&r adds a very versatile way of augmenting machines with &aMachine Covers&r. Covers are \"upgrades\" that you can put on any &eGregTech machine, crate, or drum&r to expand its functionality. These are seperate on each side of the machine, meaning you can have up to six different covers! &9Covers can be edited and removed via the given machine's GUI&r, but for the others, you'll need to make yourself a &aScrewdriver&r to configure covers, and a &aCrowbar&r to remove covers without having to break the machine."
				""
				"Here's a list of some covers there are in the game, and what they do:"
				""
				"- &lConveyor&r: transfers items continuously to or from an adjacent inventory, capable of round robin."
				""
				"- &lPump&r: is much like a &aConveyor&f, but for fluids."
				""
				"- &lRobotic Arm&r: is much like &aConveyor&r, but has two additional modes:"
				"    * &eKeep Exact&r: moves items to keep a stock of at most the specified number of items"
				"    * &eSupply Exact&r: transfers precisely the specified number of items per operation."
				"This cover is very useful for crafting automation."
				""
				"- &lFluid Regulator&r: is like a &aRobotic Arm&r, but works with fluids instead of items."
				""
				"- &lShutter&r: prevents automation from interacting with a specific side of a machine."
				""
				"- &lDetector&2: Available in Item, Fluid, Energy, Activity, and Advanced Activity flavours. Emits a Redstone signal depending on the status of whatever it's detecting."
				""
				"- &lDigital Interface&r: &2A graphical display for the machine's current status. Can display things like contained fluids, energy levels, etc.&r"
				""
				"Covers that move items or fluids can have a &aFilter&r placed inside them. These modify the functionality of covers in ways explained in their own quests."
			]
			icon: "gtceu:lv_electric_pump"
			id: "1A427A8CB43C8B59"
			size: 1.5d
			tasks: [{
				id: "550495EAC8E9629D"
				type: "checkmark"
			}]
			title: "&9Machine Covers"
			x: 15.0d
			y: 9.375d
		}
		{
			dependencies: ["66FCC26399376B55"]
			description: ["&9Pressing the second tab in any given machine's GUI will open up a view showing the machine and any blocks it is touching&r. From there, you can click on a side of the machine and easily add, edit and remove &acovers&r, and configure if the machine should &3automatically output&r it's output and which side it should output to. "]
			icon: "minecraft:hopper"
			id: "431BB650AC492C84"
			size: 1.5d
			tasks: [{
				id: "65EF130C1913A8AD"
				title: "Screwdrive Output Sides!"
				type: "checkmark"
			}]
			title: "&9 Machine Auto-Output"
			x: 12.75d
			y: 9.375d
		}
		{
			dependencies: ["66FCC26399376B55"]
			description: [
				"&aFilters&r are a type of machine cover that controls what items or fluids are allowed to pass through it. They can be used directly on the side of a machine to affect external automation or the Machine's &aAuto-Output Functionality&r."
				""
				"You can also &eplace filters inside of other covers&r to control what items or fluids that cover will interact with. When used in a &6Robot Arm&r, &aItem Filters&r make for a powerful automation tool for &ekeeping specific items in stock&r in specific quantities in Machines. With &6Fluid Regulators&r, similar behavior is possible with fluids using a &aFluid Filter&r. For &6Conveyors&r and &6Pumps&r, it simply limits what that cover will move."
				"{@pagebreak}"
				"&aFilters&r all have 9 configurable slots and whitelist/blacklist modes, and can be applied to multiple sides of machines. When placed inside a &6Robot Arm&r in &eKeep Exact&r or &eSupply Exact&r mode&r, the item count in a filter can be incremented by &eRight Clicking&r and decremented by &eLeft Clicking&r. Holding &eShift&r causes the count to increase/decrease by a factor of 2. This controls the number of each type of item that will be kept in stock or moved at a time."
				""
				"Similar controls are available for the &aFluid Filter&r when placed inside a &6Fluid Regulator&r."
				""
				"Additionally, the &aTag Filter&r&r is a powerful tool that has a specialized filter which uses Tags and &regular expressions (regex)&r, e. g. \"&6ingotHot*&r\" will match all hot ingots, \"&6dustRegular*&r\" will match all regular dusts, and \"&6dustTiny*&r\" will match all tiny piles."
				""
				"All &bGregTech&r Filters can be configured using ghost items from &bEMI&r."
			]
			id: "5F6B13DBCABA5078"
			size: 1.5d
			tasks: [
				{
					id: "0F35F2EAFC2DF767"
					item: "gtceu:item_filter"
					type: "item"
				}
				{
					id: "792F99EEC26B16A3"
					item: "gtceu:item_tag_filter"
					type: "item"
				}
				{
					id: "5AA2DA67B49432C1"
					item: "gtceu:fluid_filter"
					type: "item"
				}
				{
					id: "2FF3685DED5F68A9"
					item: "gtceu:fluid_tag_filter"
					type: "item"
				}
			]
			title: "&2Filters"
			x: 15.0d
			y: 7.5d
		}
		{
			dependencies: ["273F3F8DD6A3DCC5"]
			description: [
				"Item conduits are useful for moving items between inventories over moderate distances."
				""
				"Crafting them in an Assembling Machine instead of by hand gives twice as many conduits."
			]
			id: "4F239316765C7CA1"
			rewards: [{
				id: "189732EC89DA656B"
				item: "kubejs:moni_nickel"
				type: "item"
			}]
			shape: "hexagon"
			tasks: [{
				id: "6DEB6911246BA1D9"
				item: "enderio:item_conduit"
				type: "item"
			}]
			title: "Item Conduits"
			x: 4.5d
			y: -9.5d
		}
		{
			dependencies: ["4CD6C60CBEFFA317"]
			description: [
				"The main function of this oven is to increase the fuel values of your wood and coal while also recovering some of the various potentially useful waste products."
				""
				"Turning &6Coal&r into &6Coal Coke&r will not only make it more useful as fuel, but will also produce &9Phenol&r, which you'll need for circuits."
				""
				"The Pyrolyse Oven is also the source of several other fluids that can be distilled for useful ingredients."
				""
				"Remember that Hatches and Buses can be replaced by Hatches and Buses of any tier, although the Input Bus must be at least LV, as there are 2 inputs, and that you can  &6sneak-right click&r the controller to enable the in-world preview."
				""
				"&2As stated in the tooltip, higher tier coils will make this faster."
			]
			icon: "gtceu:pyrolyse_oven"
			id: "0D6C8FFD01BE5C21"
			rewards: [{
				id: "75AB1F8869901505"
				item: "kubejs:moni_quarter"
				type: "item"
			}]
			shape: "hexagon"
			size: 2.0d
			tasks: [
				{
					id: "50E21C8C3D4281DD"
					item: "gtceu:pyrolyse_oven"
					type: "item"
				}
				{
					count: 16L
					id: "44F21473555B9484"
					item: "gtceu:cupronickel_coil_block"
					type: "item"
				}
				{
					count: 9L
					id: "30B3B90B99DE0109"
					item: "gtceu:ulv_machine_casing"
					type: "item"
				}
				{
					id: "1B762AEE66C0C4C3"
					item: "gtceu:lv_input_bus"
					type: "item"
				}
				{
					id: "510137AE30F928EC"
					item: "gtceu:lv_output_bus"
					type: "item"
				}
				{
					id: "2F305D8535C97A0A"
					item: "gtceu:lv_input_hatch"
					type: "item"
				}
				{
					id: "5582D6BE794C53BB"
					item: "gtceu:lv_output_hatch"
					type: "item"
				}
				{
					id: "0C6857FA9D64E009"
					item: "gtceu:lv_energy_input_hatch"
					type: "item"
				}
				{
					id: "0C89E09A6E371208"
					item: "gtceu:maintenance_hatch"
					type: "item"
				}
				{
					id: "54A14F8C85862459"
					item: "gtceu:lv_muffler_hatch"
					type: "item"
				}
			]
			title: "&2Pyrolyse Oven"
			x: 10.5d
			y: 5.0d
		}
		{
			dependencies: ["5301E546BAA69844"]
			description: [
				"The &bPhytogenic Insolator&r is a way to &9passively produce wood in the earlygame&r. While somewhat slow, it only requires &a10 rf/t&r to operate, meaning you can just set it down and not have to worry about it, and then come back to wood when you need some for crafting or steel production."
				""
				"Using &bHardened Integral Components&r in it will cause it to work 1.5x faster, while only requiring an extra &a5 rf/t&r to operate, and using &6Bonemeal&r or otherwise will boost how much wood you get per cycle."
				""
				"By the way, &bThermal&r Machines are capable of Automatic I/O, try placing a 2x2 drawer beside your &bPhytogenic Insolator&r and configuring it to both push to and pull from the side with the drawer."
			]
			id: "2607F8404B56773B"
			rewards: [{
				id: "6AB8644A32EF475D"
				item: "kubejs:moni_nickel"
				type: "item"
			}]
			subtitle: "...and crops as well, I guess."
			tasks: [{
				id: "4ED486548C376854"
				item: "thermal:machine_insolator"
				type: "item"
			}]
			title: "&9Infinite Wood"
			x: 4.5d
			y: -5.0d
		}
		{
			dependencies: ["3EDD0A986384F2A7"]
			description: [
				"Now that you have a &3Wiremill&f and a &2Bender&f, you can consider starting to do &eBounties&f. The &6Bounty Board&f has a global inventory containing quests to turn in specific items in exchange for &9monicoins&f. These quests have a fairly short duration, so make sure to &estockpile the items&f that come up on them or else they'll &cexpire before you can complete them&f."
				""
				"With renewable &9monicoins&f, you should feel free to spend the ones you have on whatever you need. &aSpend your coins!"
			]
			hide_dependency_lines: true
			id: "3E69E1949316BD0C"
			rewards: [{
				id: "09A5BDC0CF107A1C"
				item: "kubejs:moni_nickel"
				type: "item"
			}]
			size: 1.5d
			subtitle: "Money!"
			tasks: [{
				id: "79EF1B91285482AB"
				item: "bountiful:bountyboard"
				type: "item"
			}]
			title: "&2Bounties For monicoins!"
			x: 10.5d
			y: 7.5d
		}
		{
			dependencies: ["3AB0402B19DD5BA8"]
			description: ["Bigger barrels."]
			id: "3E4DEA4FFD019AB9"
			tasks: [{
				id: "4355F32860B92456"
				item: "sophisticatedstorage:gold_to_diamond_tier_upgrade"
				type: "item"
			}]
			title: "&9Upgrades, people, upgrades."
			x: 8.5d
			y: 7.5d
		}
		{
			dependencies: ["545CCC24D9401794"]
			description: ["The &6Steam Foundry&r functions as 5.3 &7LV &3Alloy Smelters&r in parallel! It requires an input of &9Steam&r through a &eSteam Hatch&r, but it uses very little Steam, perfect for bulk crafting alloys or mold recipes."]
			icon: "steamadditions:steam_foundry"
			id: "5D60CAE3A33000C3"
			rewards: [{
				id: "0543D4882AD0F771"
				item: "kubejs:moni_quarter"
				type: "item"
			}]
			size: 1.25d
			tasks: [
				{
					id: "31167A476BC0B4F1"
					item: "steamadditions:steam_foundry"
					type: "item"
				}
				{
					count: 13L
					id: "505B1290E3042129"
					item: { Count: 13, id: "gtceu:steam_machine_casing" }
					type: "item"
				}
				{
					count: 9L
					id: "5B5968BA75F69B32"
					item: "gtceu:bronze_firebox_casing"
					type: "item"
				}
				{
					id: "20CC19C928014F7F"
					item: "gtceu:steam_input_bus"
					type: "item"
				}
				{
					id: "3F8C63CA26639558"
					item: "gtceu:steam_output_bus"
					type: "item"
				}
				{
					id: "2855C331EB019FD9"
					item: "gtceu:steam_input_hatch"
					type: "item"
				}
			]
			title: "&9Steam Foundry"
			x: 4.517857142857139d
			y: 1.4285714285714306d
		}
		{
			dependencies: ["47094A5717952699"]
			description: ["This relatively inexpensive item will suck nearby items into your inventory."]
			id: "39394D5596FF8BC8"
			rewards: [{
				id: "20D8F149F414F950"
				item: "kubejs:moni_nickel"
				type: "item"
			}]
			tasks: [{
				id: "36817E3C33876798"
				item: {
					Count: 1
					id: "enderio:electromagnet"
					tag: {
						Energy: {
							EnergyStored: 0
							MaxEnergyStored: 100000
							MaxEnergyUse: 100000
						}
					}
				}
				type: "item"
			}]
			title: "Electromagnet"
			x: -2.75d
			y: -6.0d
		}
		{
			dependencies: ["66FCC26399376B55"]
			description: [
				"To mute a Gregtech machine, right-click it with a &6Hammer&r. (Not the Mining kind!)"
				""
				"For other sounds, there is a button in the &etop-left&r of your inventory that looks like a speaker. Clicking it brings you to the &bExtreme Sound Muffler&r menu."
				""
				"In this menu you can &eattenuate the volume of sounds that were recently played&r, or set an \"Anchor\" to reduce the volume of sounds in that area - most of the controls in this menu have a tooltip to tell you what they do."
			]
			icon: {
				Count: 1
				id: "ftbquests:custom_icon"
				tag: {
					Icon: "gtceu:textures/gui/overlay/tool_sound.png"
				}
			}
			id: "5B52FFEBF5D65C20"
			size: 1.5d
			subtitle: "My poor ears!"
			tasks: [{
				id: "2D68D336FAC66CCE"
				type: "checkmark"
			}]
			title: "&9Muting and Muffling"
			x: 17.25d
			y: 9.375d
		}
	]
	title: "The Beginning"
}<|MERGE_RESOLUTION|>--- conflicted
+++ resolved
@@ -531,15 +531,6 @@
 			shape: "hexagon"
 			tasks: [
 				{
-<<<<<<< HEAD
-					count: 3L
-					id: "003802F16404404C"
-					item: { Count: 3, id: "gtceu:empty_mold" }
-					type: "item"
-				}
-				{
-=======
->>>>>>> c405ed44
 					id: "500A01A974ACFC7D"
 					item: "gtceu:block_casting_mold"
 					type: "item"

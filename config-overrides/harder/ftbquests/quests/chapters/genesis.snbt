--- conflicted
+++ resolved
@@ -1811,42 +1811,11 @@
 			y: 15.5d
 		}
 		{
-<<<<<<< HEAD
-=======
-			dependencies: ["3A5387B2003177B2"]
-			description: [
-				"It's probably a bit premature to consider a &6jetpack&r at this point, but if you really want to craft this bad boy, I won't stop you."
-				""
-				"There's also a quest chain for &bEnderIO&r Jetpacks (starting with the &6Conductive Iron Jetpack&r). Eventually you'll need to make both, but not for a long time, so feel free to ignore at least one of these quest chains unless you really really like flying."
-			]
-			id: "7E66445087E82F65"
-			rewards: [{
-				id: "24ED21C395B4B39F"
-				item: "kubejs:moni_nickel"
-				type: "item"
-			}]
-			subtitle: "Being able to fly is pretty sick. It's also pretty expensive."
-			tasks: [{
-				id: "7CE647770625D692"
-				item: {
-					Count: 1b
-					id: "ironjetpacks:jetpack"
-					tag: {
-						Id: "ironjetpacks:leadstone"
-						Throttle: 1.0d
-					}
-				}
-				type: "item"
-			}]
-			x: -4.0d
-			y: 15.5d
-		}
-		{
 			dependencies: ["06E9B9DDDB245F38"]
 			description: [
 				"This relatively inexpensive item will suck nearby items into your inventory."
 				""
-				"The &6GregTech Magnet&r and &6Thermal FluxoMagnet&r can both be placed in a &dCurio slot&r to save inventory space"
+				"The &6GregTech Magnet&r, &6EnderIO Electromagnet&r, and &6Thermal FluxoMagnet&r can all be placed in a &dCurio slot&r to save inventory space."
 			]
 			id: "39394D5596FF8BC8"
 			rewards: [{
@@ -1895,7 +1864,6 @@
 			y: 17.0d
 		}
 		{
->>>>>>> c405ed44
 			dependencies: ["297B523B6C503957"]
 			description: [
 				"Unlike &aRF power&r, which is safe to transport in any &6conduit&r, &aEU power &erequires caution&r. The key is to always &amatch or exceed&r the &eVoltage &rand&e Amperage&r of your power source with your &6cables&r and machines."
